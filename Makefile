ruff:
	poetry run ruff check . --fix

ruff-check:
	poetry run ruff check .

black:
	poetry run black . --exclude cashu/nostr

black-check:
	poetry run black . --exclude cashu/nostr --check

mypy:
	poetry run mypy cashu tests --ignore-missing

<<<<<<< HEAD
flake8:
	poetry run flake8 cashu tests
=======
format: black ruff
>>>>>>> 5e001548

check: black-check ruff-check mypy

clean:
	rm -r cashu.egg-info/ || true
	find . -name ".DS_Store" -exec rm -f {} \; || true
	rm -rf dist || true
	rm -rf build || true

package:
	poetry export -f requirements.txt --without-hashes --output requirements.txt
	make clean
	python setup.py sdist bdist_wheel

test:
	poetry run pytest tests --cov-report xml --cov cashu

install:
	make clean
	python setup.py sdist bdist_wheel
	pip install --upgrade dist/*

upload:
	make clean
	python setup.py sdist bdist_wheel
	twine upload --repository pypi dist/*

install-pre-commit-hook:
	@echo "Installing pre-commit hook to git"
	@echo "Uninstall the hook with poetry run pre-commit uninstall"
	poetry run pre-commit install

pre-commit:
	poetry run pre-commit run --all-files<|MERGE_RESOLUTION|>--- conflicted
+++ resolved
@@ -13,12 +13,7 @@
 mypy:
 	poetry run mypy cashu tests --ignore-missing
 
-<<<<<<< HEAD
-flake8:
-	poetry run flake8 cashu tests
-=======
 format: black ruff
->>>>>>> 5e001548
 
 check: black-check ruff-check mypy
 
