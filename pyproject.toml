--- conflicted
+++ resolved
@@ -39,12 +39,9 @@
 mypy-protobuf = "^3.6.0"
 types-protobuf = "^5.27.0.20240626"
 grpcio-tools = "^1.65.1"
-<<<<<<< HEAD
 redis = "^5.1.1"
-=======
 brotli = "^1.1.0"
 zstandard = "^0.23.0"
->>>>>>> ee90d840
 
 [tool.poetry.group.dev.dependencies]
 pytest-asyncio = "^0.24.0"
