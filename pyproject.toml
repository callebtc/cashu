[tool.poetry]
name = "cashu"
<<<<<<< HEAD
version = "0.10.0"
=======
version = "0.9.4"
>>>>>>> c08233e9
description = "Ecash wallet and mint."
authors = ["calle <callebtc@protonmail.com>"]
license = "MIT"

[tool.poetry.dependencies]
python = "^3.7"
requests = "^2.27.1"
pytest-asyncio = "^0.19.0"
SQLAlchemy = "^1.3.24"
click = "^8.0.4"
pydantic = "^1.10.2"
bech32 = "^1.2.0"
fastapi = "^0.83.0"
environs = "^9.5.0"
uvicorn = "^0.18.3"
loguru = "^0.6.0"
ecdsa = "^0.18.0"
bitstring = "^3.1.9"
secp256k1 = "^0.14.0"
sqlalchemy-aio = "^0.17.0"
python-bitcoinlib = "0.11.2"
h11 = "^0.12.0"
PySocks = "^1.7.1"
cryptography = "^36.0.2"
websocket-client = "^1.3.3"
pycryptodomex = "^3.16.0"
setuptools = "^65.6.3"
wheel = "^0.38.4"
importlib-metadata = "^5.2.0"
psycopg2-binary = {version = "^2.9.5", optional = true }

[tool.poetry.extras]
pgsql = ["psycopg2-binary"]

[tool.poetry.dev-dependencies]
black = {version = "^22.8.0", allow-prereleases = true}
isort = "^5.10.1"

[tool.poetry.group.dev.dependencies]
mypy = "^0.971"
black = {version = "^22.8.0", allow-prereleases = true}
isort = "^5.10.1"
pytest-cov = "^4.0.0"

[build-system]
requires = ["poetry-core>=1.0.0"]
build-backend = "poetry.core.masonry.api"

[tool.poetry.scripts]
mint = "cashu.mint.main:main"
cashu = "cashu.wallet.cli.cli:cli"
wallet-test = "tests.test_wallet:test"<|MERGE_RESOLUTION|>--- conflicted
+++ resolved
@@ -1,10 +1,6 @@
 [tool.poetry]
 name = "cashu"
-<<<<<<< HEAD
 version = "0.10.0"
-=======
-version = "0.9.4"
->>>>>>> c08233e9
 description = "Ecash wallet and mint."
 authors = ["calle <callebtc@protonmail.com>"]
 license = "MIT"
