import multiprocessing
import shutil
import time
from pathlib import Path

import pytest
import pytest_asyncio
import uvicorn
from uvicorn import Config, Server

from cashu.core.migrations import migrate_databases
from cashu.core.settings import settings
from cashu.wallet import migrations
from cashu.wallet.wallet import Wallet

SERVER_ENDPOINT = "http://localhost:3337"


class UvicornServer(multiprocessing.Process):
    def __init__(self, config: Config):
        super().__init__()
        self.server = Server(config=config)
        self.config = config

    def stop(self):
        self.terminate()

    def run(self, *args, **kwargs):
        settings.lightning = False
        settings.mint_lightning_backend = "FakeWallet"
        settings.mint_listen_port = 3337
        settings.mint_database = "data/test_mint"
<<<<<<< HEAD
        settings.mint_private_key = "TEST_PRIVATE_KEY"
=======
        settings.mint_derivation_path = "0/0/0/0"
        settings.mint_private_key = "privatekeyofthemint"
>>>>>>> d201b89d

        dirpath = Path(settings.mint_database)
        if dirpath.exists() and dirpath.is_dir():
            shutil.rmtree(dirpath)

        dirpath = Path("data/test_wallet")
        if dirpath.exists() and dirpath.is_dir():
            shutil.rmtree(dirpath)

        self.server.run()


@pytest.fixture(autouse=True, scope="session")
def mint():
    settings.mint_listen_port = 3337
    settings.port = 3337
    settings.mint_url = "http://localhost:3337"
    settings.port = settings.mint_listen_port
    config = uvicorn.Config(
        "cashu.mint.app:app",
        port=settings.mint_listen_port,
        host="127.0.0.1",
    )

    server = UvicornServer(config=config)
    server.start()
    time.sleep(1)
    yield server
    server.stop()<|MERGE_RESOLUTION|>--- conflicted
+++ resolved
@@ -30,12 +30,8 @@
         settings.mint_lightning_backend = "FakeWallet"
         settings.mint_listen_port = 3337
         settings.mint_database = "data/test_mint"
-<<<<<<< HEAD
         settings.mint_private_key = "TEST_PRIVATE_KEY"
-=======
         settings.mint_derivation_path = "0/0/0/0"
-        settings.mint_private_key = "privatekeyofthemint"
->>>>>>> d201b89d
 
         dirpath = Path(settings.mint_database)
         if dirpath.exists() and dirpath.is_dir():
