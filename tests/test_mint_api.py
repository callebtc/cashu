import httpx
import pytest

from cashu.core.base import CheckSpendableRequest, CheckSpendableResponse, Proof

BASE_URL = "http://localhost:3337"


@pytest.mark.asyncio
async def test_info(ledger):
    response = httpx.get(f"{BASE_URL}/info")
    assert response.status_code == 200, f"{response.url} {response.status_code}"
    assert response.json()["pubkey"] == ledger.pubkey.serialize().hex()


@pytest.mark.asyncio
async def test_api_keys(ledger):
<<<<<<< HEAD
    response = httpx.get(f"{BASE_URL}/keys")
=======
    response = requests.get(f"{BASE_URL}/v1/keys")
>>>>>>> 4566c10c
    assert response.status_code == 200, f"{response.url} {response.status_code}"
    assert response.json()["keysets"][0]["keys"] == {
        str(k): v.serialize().hex() for k, v in ledger.keyset.public_keys.items()
    }


@pytest.mark.asyncio
async def test_api_keysets(ledger):
<<<<<<< HEAD
    response = httpx.get(f"{BASE_URL}/keysets")
=======
    response = requests.get(f"{BASE_URL}/v1/keysets")
>>>>>>> 4566c10c
    assert response.status_code == 200, f"{response.url} {response.status_code}"
    assert response.json()["keysets"][0]["id"] == list(ledger.keysets.keysets.keys())[0]


@pytest.mark.asyncio
async def test_api_keyset_keys(ledger):
<<<<<<< HEAD
    response = httpx.get(
        f"{BASE_URL}/keys/{'1cCNIAZ2X/w1'.replace('/', '_').replace('+', '-')}"
    )
=======
    response = requests.get(f"{BASE_URL}/v1/keys/d5c08d2006765ffc")
>>>>>>> 4566c10c
    assert response.status_code == 200, f"{response.url} {response.status_code}"
    assert response.json()["keysets"][0]["keys"] == {
        str(k): v.serialize().hex() for k, v in ledger.keyset.public_keys.items()
    }


@pytest.mark.asyncio
async def test_api_mint_validation(ledger):
    response = httpx.get(f"{BASE_URL}/mint?amount=-21")
    assert "detail" in response.json()
    response = httpx.get(f"{BASE_URL}/mint?amount=0")
    assert "detail" in response.json()
    response = httpx.get(f"{BASE_URL}/mint?amount=2100000000000001")
    assert "detail" in response.json()
    response = httpx.get(f"{BASE_URL}/mint?amount=1")
    assert "detail" not in response.json()


@pytest.mark.asyncio
async def test_api_check_state(ledger):
    proofs = [
        Proof(id="1234", amount=0, secret="asdasdasd", C="asdasdasd"),
        Proof(id="1234", amount=0, secret="asdasdasd1", C="asdasdasd1"),
    ]
    payload = CheckSpendableRequest(proofs=proofs)
    response = httpx.post(
        f"{BASE_URL}/check",
        json=payload.dict(),
    )
    assert response.status_code == 200, f"{response.url} {response.status_code}"
    states = CheckSpendableResponse.parse_obj(response.json())
    assert states.spendable
    assert len(states.spendable) == 2
    assert states.pending
    assert len(states.pending) == 2<|MERGE_RESOLUTION|>--- conflicted
+++ resolved
@@ -15,11 +15,7 @@
 
 @pytest.mark.asyncio
 async def test_api_keys(ledger):
-<<<<<<< HEAD
-    response = httpx.get(f"{BASE_URL}/keys")
-=======
-    response = requests.get(f"{BASE_URL}/v1/keys")
->>>>>>> 4566c10c
+    response = httpx.get(f"{BASE_URL}/v1/keys")
     assert response.status_code == 200, f"{response.url} {response.status_code}"
     assert response.json()["keysets"][0]["keys"] == {
         str(k): v.serialize().hex() for k, v in ledger.keyset.public_keys.items()
@@ -28,24 +24,14 @@
 
 @pytest.mark.asyncio
 async def test_api_keysets(ledger):
-<<<<<<< HEAD
-    response = httpx.get(f"{BASE_URL}/keysets")
-=======
-    response = requests.get(f"{BASE_URL}/v1/keysets")
->>>>>>> 4566c10c
+    response = httpx.get(f"{BASE_URL}/v1/keysets")
     assert response.status_code == 200, f"{response.url} {response.status_code}"
     assert response.json()["keysets"][0]["id"] == list(ledger.keysets.keysets.keys())[0]
 
 
 @pytest.mark.asyncio
 async def test_api_keyset_keys(ledger):
-<<<<<<< HEAD
-    response = httpx.get(
-        f"{BASE_URL}/keys/{'1cCNIAZ2X/w1'.replace('/', '_').replace('+', '-')}"
-    )
-=======
-    response = requests.get(f"{BASE_URL}/v1/keys/d5c08d2006765ffc")
->>>>>>> 4566c10c
+    response = httpx.get(f"{BASE_URL}/v1/keys/d5c08d2006765ffc")
     assert response.status_code == 200, f"{response.url} {response.status_code}"
     assert response.json()["keysets"][0]["keys"] == {
         str(k): v.serialize().hex() for k, v in ledger.keyset.public_keys.items()
