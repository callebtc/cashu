--- conflicted
+++ resolved
@@ -8,12 +8,8 @@
 MINT_HOST=127.0.0.1
 MINT_PORT=3338
 
-<<<<<<< HEAD
 # Private key for restoring tokens
 WALLET_PRIVATE_KEY=absolutelySecretPrivateKey123
-
-=======
->>>>>>> 12bc0c23
 # use builtin tor, this overrides SOCKS_HOST and SOCKS_PORT
 TOR=TRUE
 
@@ -48,12 +44,9 @@
 # increment derivation path to rotate to a new keyset
 MINT_DERIVATION_PATH="0/0/0/0"
 
-<<<<<<< HEAD
 MINT_DATABASE=data/mint
 
-=======
 # Lightning 
->>>>>>> 12bc0c23
 # Supported: LNbitsWallet, FakeWallet
 MINT_LIGHTNING_BACKEND=LNbitsWallet 
 
