DEBUG=FALSE
CASHU_DIR=~/.cashu

# --------- WALLET ---------

# Address of the default mint to connect to
# MINT_URL=https://localhost:3338
MINT_HOST=127.0.0.1
MINT_PORT=3338

<<<<<<< HEAD
# Private key for restoring tokens
WALLET_PRIVATE_KEY=absolutelySecretPrivateKey123
# use builtin tor, this overrides SOCKS_HOST and SOCKS_PORT
=======
# use builtin tor, this overrides SOCKS_PROXY, HTTP_PROXY
>>>>>>> 01d49830
TOR=TRUE

# use custom proxy, this will only work with TOR=false
#SOCKS_PROXY=socks5://localhost:9050
#HTTP_PROXY=http://localhost:8088 

# NOSTR
# nostr private key to which to receive tokens to
NOSTR_PRIVATE_KEY=nostr_privatekey_here_hex_or_bech32_nsec
# nostr relays (comma separated list)
NOSTR_RELAYS=["wss://nostr-pub.wellorder.net"]

# Wallet API port
API_PORT=4448

# --------- MINT ---------

# Network
MINT_LISTEN_HOST=127.0.0.1
MINT_LISTEN_PORT=3338

# Mint information
MINT_INFO_NAME="My Cashu mint"
MINT_INFO_DESCRIPTION="The short mint description"
MINT_INFO_DESCRIPTION_LONG="A long mint description that can be a long piece of text."
MINT_INFO_CONTACT=[["email","contact@me.com"], ["twitter","@me"], ["nostr",  "npub..."]]
MINT_INFO_MOTD="Message to users"

MINT_PRIVATE_KEY=supersecretprivatekey
MINT_DATABASE=data/mint
# increment derivation path to rotate to a new keyset
MINT_DERIVATION_PATH="0/0/0/0"

MINT_DATABASE=data/mint

# Lightning 
# Supported: LNbitsWallet, FakeWallet
MINT_LIGHTNING_BACKEND=LNbitsWallet 

# for use with LNbitsWallet
MINT_LNBITS_ENDPOINT=https://legend.lnbits.com
MINT_LNBITS_KEY=yourkeyasdasdasd

# fee to reserve in percent of the amount
LIGHTNING_FEE_PERCENT=1.0 
# minimum fee to reserve
LIGHTNING_RESERVE_FEE_MIN=2000 

# Management
# max peg-in amount in satoshis
# MINT_MAX_PEG_IN=100000 
# max peg-out amount in satoshis
# MINT_MAX_PEG_OUT=100000 
# use to allow only peg-out to LN
# MINT_PEG_OUT_ONLY=FALSE 
<|MERGE_RESOLUTION|>--- conflicted
+++ resolved
@@ -8,13 +8,9 @@
 MINT_HOST=127.0.0.1
 MINT_PORT=3338
 
-<<<<<<< HEAD
 # Private key for restoring tokens
 WALLET_PRIVATE_KEY=absolutelySecretPrivateKey123
-# use builtin tor, this overrides SOCKS_HOST and SOCKS_PORT
-=======
 # use builtin tor, this overrides SOCKS_PROXY, HTTP_PROXY
->>>>>>> 01d49830
 TOR=TRUE
 
 # use custom proxy, this will only work with TOR=false
