name: Nutshell CI
on:
  push:
    branches:
      - main
  pull_request:

jobs:
  checks:
    uses: ./.github/workflows/checks.yml
  tests:
    strategy:
      matrix:
        os: [ubuntu-latest]
<<<<<<< HEAD
        python-version: ["3.9", "3.10"]
        poetry-version: ["1.7.1"]
=======
        python-version: ["3.10"]
        poetry-version: ["1.5.1"]
        mint-cache-secrets: ["true", "false"]
>>>>>>> fa5193cd
        # db-url: ["", "postgres://cashu:cashu@localhost:5432/test"] # TODO: Postgres test not working
        db-url: [""]
        backend-wallet-class: ["FakeWallet"]
    uses: ./.github/workflows/tests.yml
    with:
      python-version: ${{ matrix.python-version }}
      poetry-version: ${{ matrix.poetry-version }}
      mint-cache-secrets: ${{ matrix.mint-cache-secrets }}
  regtest:
    uses: ./.github/workflows/regtest.yml
    strategy:
      matrix:
        python-version: ["3.10"]
        poetry-version: ["1.7.1"]
        backend-wallet-class:
          ["LndRestWallet", "CoreLightningRestWallet", "LNbitsWallet"]
    with:
      python-version: ${{ matrix.python-version }}
      backend-wallet-class: ${{ matrix.backend-wallet-class }}<|MERGE_RESOLUTION|>--- conflicted
+++ resolved
@@ -12,14 +12,9 @@
     strategy:
       matrix:
         os: [ubuntu-latest]
-<<<<<<< HEAD
-        python-version: ["3.9", "3.10"]
+        python-version: ["3.10"]
         poetry-version: ["1.7.1"]
-=======
-        python-version: ["3.10"]
-        poetry-version: ["1.5.1"]
         mint-cache-secrets: ["true", "false"]
->>>>>>> fa5193cd
         # db-url: ["", "postgres://cashu:cashu@localhost:5432/test"] # TODO: Postgres test not working
         db-url: [""]
         backend-wallet-class: ["FakeWallet"]
