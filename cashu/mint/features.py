--- conflicted
+++ resolved
@@ -5,12 +5,8 @@
     MeltMethodSetting,
     MintMethodSetting,
 )
-<<<<<<< HEAD
 from ..core.nuts.nuts import (
-=======
-from ..core.nuts import (
     CACHE_NUT,
->>>>>>> 399c2015
     DLEQ_NUT,
     FEE_RETURN_NUT,
     HTLC_NUT,
@@ -57,12 +53,6 @@
                     melt_setting.min_amount = 0
                 melt_method_settings.append(melt_setting)
 
-<<<<<<< HEAD
-        supported_dict = dict(supported=True)
-        required_dict = dict(supported=True, required=True)
-
-=======
->>>>>>> 399c2015
         mint_features: Dict[int, Union[List[Any], Dict[str, Any]]] = {
             MINT_NUT: dict(
                 methods=mint_method_settings,
@@ -72,23 +62,9 @@
                 methods=melt_method_settings,
                 disabled=False,
             ),
-<<<<<<< HEAD
-            STATE_NUT: supported_dict,
-            FEE_RETURN_NUT: supported_dict,
-            RESTORE_NUT: supported_dict,
-            SCRIPT_NUT: supported_dict,
-            P2PK_NUT: supported_dict,
-            DLEQ_NUT: supported_dict,
-            HTLC_NUT: supported_dict,
-            MINT_QUOTE_SIGNATURE_NUT: supported_dict,
-=======
->>>>>>> 399c2015
         }
         return mint_features
 
-<<<<<<< HEAD
-        # MPP_NUT
-=======
     def add_supported_features(
         self, mint_features: Dict[int, Union[List[Any], Dict[str, Any]]]
     ):
@@ -100,12 +76,12 @@
         mint_features[P2PK_NUT] = supported_dict
         mint_features[DLEQ_NUT] = supported_dict
         mint_features[HTLC_NUT] = supported_dict
+        mint_features[MINT_QUOTE_SIGNATURE_NUT] = supported_dict
         return mint_features
 
     def add_mpp_features(
         self, mint_features: Dict[int, Union[List[Any], Dict[str, Any]]]
     ):
->>>>>>> 399c2015
         # signal which method-unit pairs support MPP
         mpp_features = []
         for method, unit_dict in self.backends.items():
@@ -116,15 +92,11 @@
         if mpp_features:
             mint_features[MPP_NUT] = dict(methods=mpp_features)
 
-<<<<<<< HEAD
-        # WEBSOCKETS_NUT
-=======
         return mint_features
 
     def add_websocket_features(
         self, mint_features: Dict[int, Union[List[Any], Dict[str, Any]]]
     ):
->>>>>>> 399c2015
         # specify which websocket features are supported
         # these two are supported by default
         websocket_features: Dict[str, List[Dict[str, Union[str, List[str]]]]] = {
@@ -152,13 +124,6 @@
         if websocket_features:
             mint_features[WEBSOCKETS_NUT] = websocket_features
 
-<<<<<<< HEAD
-        # MINT_QUOTE_SIGNATURE_NUT
-        # add "required" field to mint quote signature nut
-        if settings.mint_quote_signature_required:
-            mint_features[MINT_QUOTE_SIGNATURE_NUT] = required_dict
-
-=======
         return mint_features
 
     def add_cache_features(
@@ -185,5 +150,4 @@
                 cache_features["ttl"] = settings.mint_redis_cache_ttl
 
             mint_features[CACHE_NUT] = cache_features
->>>>>>> 399c2015
         return mint_features