--- conflicted
+++ resolved
@@ -280,25 +280,12 @@
 
         return unit, method
 
-<<<<<<< HEAD
     def _verify_quote_signature(
         self, quote: MintQuote, outputs: List[BlindedMessage], signature: str,
     ) -> None:
         """Verify signature on quote id and outputs"""
+        if not signature:
+            raise QuoteInvalidWitnessError()
         pubkey = PublicKey(bytes.fromhex(quote.key), raw=True)  # type: ignore
         if not nut19.verify_mint_quote(quote.quote, outputs, pubkey, signature):
-            raise QuoteInvalidWitnessError()
-=======
-    def _verify_nut19_mint_quote_witness(
-        self, quote: MintQuote, witness: Union[str, None], outputs: List[BlindedMessage]
-    ):
-        """Verify that the witness is valid for the mint quote."""
-        if not quote.pubkey:
-            return True
-        if not witness:
-            return False
-        serialized_outputs = b"".join([o.B_.encode("utf-8") for o in outputs])
-        msgbytes = quote.quote.encode("utf-8") + serialized_outputs
-        pubkey = PublicKey(bytes.fromhex(quote.pubkey), raw=True)
-        return pubkey.schnorr_verify(msgbytes, bytes.fromhex(witness), None, raw=True)
->>>>>>> 369a49e6
+            raise QuoteInvalidWitnessError()