--- conflicted
+++ resolved
@@ -44,22 +44,14 @@
     logger.trace("> GET /v1/info")
 
     # determine all method-unit pairs
-<<<<<<< HEAD
-    method_unit_pairs: List[List[Any]] = []
-    for method, unit_dict in ledger.backends.items():
-        for unit in unit_dict.keys():
-            # settings for each method-unit pair
-            method_unit_settings = dict(
-                mpp=ledger.backends[method][unit].supports_mpp,
-            )
-            method_unit_pairs.append([method.name, unit.name, method_unit_settings])
-=======
     method_settings: Dict[int, List[MintMeltMethodSetting]] = {}
     for nut in [4, 5]:
         method_settings[nut] = []
         for method, unit_dict in ledger.backends.items():
             for unit in unit_dict.keys():
-                setting = MintMeltMethodSetting(method=method.name, unit=unit.name)
+                setting = MintMeltMethodSetting(
+                    method=method.name, unit=unit.name, mpp=unit_dict[unit].supports_mpp
+                )
 
                 if nut == 4 and settings.mint_max_peg_in:
                     setting.max_amount = settings.mint_max_peg_in
@@ -71,7 +63,6 @@
                 method_settings[nut].append(setting)
 
     supported_dict = dict(supported=True)
->>>>>>> 3feb0231
 
     supported_dict = dict(supported=True)
     mint_features: Dict[int, Dict[str, Any]] = {
