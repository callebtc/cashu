from typing import Dict, List, Union, Optional

from fastapi import APIRouter
from secp256k1 import PublicKey

from cashu.core.base import (
    BlindedMessage,
    BlindedSignature,
    CheckFeesRequest,
    CheckFeesResponse,
    CheckSpendableRequest,
    CheckSpendableResponse,
    GetInfoResponse,
    GetMeltResponse,
    GetMintResponse,
    KeysetsResponse,
    KeysResponse,
    PostMeltRequest,
    PostMintRequest,
    PostMintResponse,
    PostSplitRequest,
    PostSplitResponse,
)
from cashu.core.errors import CashuError
from cashu.core.settings import settings
from cashu.mint.startup import ledger

router: APIRouter = APIRouter()


@router.get(
    "/info",
    name="Mint information",
    summary="Mint information, operator contact information, and other info.",
    response_model=GetInfoResponse,
    response_model_exclude_none=True,
)
async def info():
    return GetInfoResponse(
        name=settings.mint_info_name,
        pubkey=ledger.pubkey.serialize().hex() if ledger.pubkey else None,
        version=f"Nutshell/{settings.version}",
        description=settings.mint_info_description,
        description_long=settings.mint_info_description_long,
        contact=settings.mint_info_contact,
        nuts=settings.mint_info_nuts,
        motd=settings.mint_info_motd,
    )


@router.get(
    "/keys",
    name="Mint public keys",
    summary="Get the public keys of the newest mint keyset",
)
async def keys() -> KeysResponse:
    """This endpoint returns a dictionary of all supported token values of the mint and their associated public key."""
    keyset = ledger.get_keyset()
    keys = KeysResponse.parse_obj(keyset)
    return keys


@router.get(
    "/keys/{idBase64Urlsafe}",
    name="Keyset public keys",
    summary="Public keys of a specific keyset",
)
async def keyset_keys(idBase64Urlsafe: str) -> Union[KeysResponse, CashuError]:
    """
    Get the public keys of the mint from a specific keyset id.
    The id is encoded in idBase64Urlsafe (by a wallet) and is converted back to
    normal base64 before it can be processed (by the mint).
    """
    try:
        id = idBase64Urlsafe.replace("-", "+").replace("_", "/")
        keyset = ledger.get_keyset(keyset_id=id)
        keys = KeysResponse.parse_obj(keyset)
        return keys
    except Exception as exc:
        return CashuError(code=0, error=str(exc))


@router.get(
    "/keysets", name="Active keysets", summary="Get all active keyset id of the mind"
)
async def keysets() -> KeysetsResponse:
    """This endpoint returns a list of keysets that the mint currently supports and will accept tokens from."""
    keysets = KeysetsResponse(keysets=ledger.keysets.get_ids())
    return keysets


@router.get("/mint", name="Request mint", summary="Request minting of new tokens")
<<<<<<< HEAD
async def request_mint(amount: int = 0, description_hash: Optional[bytes] = None) -> GetMintResponse:
=======
async def request_mint(amount: int = 0) -> Union[GetMintResponse, CashuError]:
>>>>>>> 28812919
    """
    Request minting of new tokens. The mint responds with a Lightning invoice.
    This endpoint can be used for a Lightning invoice UX flow.

    Call `POST /mint` after paying the invoice.
    """
<<<<<<< HEAD
    payment_request, payment_hash = await ledger.request_mint(amount,description_hash)
=======
    if settings.mint_peg_out_only:
        return CashuError(code=0, error="Mint does not allow minting new tokens.")
    payment_request, payment_hash = await ledger.request_mint(amount)
>>>>>>> 28812919
    print(f"Lightning invoice: {payment_request}")
    resp = GetMintResponse(pr=payment_request, hash=payment_hash)
    return resp


@router.post(
    "/mint",
    name="Mint tokens",
    summary="Mint tokens in exchange for a Bitcoin paymemt that the user has made",
)
async def mint(
    payload: PostMintRequest,
    payment_hash: Union[str, None] = None,
) -> Union[PostMintResponse, CashuError]:
    """
    Requests the minting of tokens belonging to a paid payment request.

    Call this endpoint after `GET /mint`.
    """
    if settings.mint_peg_out_only:
        return CashuError(code=0, error="Mint does not allow minting new tokens.")
    try:
        promises = await ledger.mint(payload.outputs, payment_hash=payment_hash)
        blinded_signatures = PostMintResponse(promises=promises)
        return blinded_signatures
    except Exception as exc:
        return CashuError(code=0, error=str(exc))


@router.post(
    "/melt",
    name="Melt tokens",
    summary="Melt tokens for a Bitcoin payment that the mint will make for the user in exchange",
)
async def melt(payload: PostMeltRequest) -> Union[CashuError, GetMeltResponse]:
    """
    Requests tokens to be destroyed and sent out via Lightning.
    """
    try:
        ok, preimage, change_promises = await ledger.melt(
            payload.proofs, payload.pr, payload.outputs
        )
        resp = GetMeltResponse(paid=ok, preimage=preimage, change=change_promises)
        return resp
    except Exception as exc:
        return CashuError(code=0, error=str(exc))


@router.post(
    "/check",
    name="Check spendable",
    summary="Check whether a proof has already been spent",
)
async def check_spendable(
    payload: CheckSpendableRequest,
) -> CheckSpendableResponse:
    """Check whether a secret has been spent already or not."""
    spendableList = await ledger.check_spendable(payload.proofs)
    return CheckSpendableResponse(spendable=spendableList)


@router.post(
    "/checkfees",
    name="Check fees",
    summary="Check fee reserve for a Lightning payment",
)
async def check_fees(payload: CheckFeesRequest) -> CheckFeesResponse:
    """
    Responds with the fees necessary to pay a Lightning invoice.
    Used by wallets for figuring out the fees they need to supply together with the payment amount.
    This is can be useful for checking whether an invoice is internal (Cashu-to-Cashu).
    """
    fees_sat = await ledger.check_fees(payload.pr)
    return CheckFeesResponse(fee=fees_sat)


@router.post("/split", name="Split", summary="Split proofs at a specified amount")
async def split(
    payload: PostSplitRequest,
) -> Union[CashuError, PostSplitResponse]:
    """
    Requetst a set of tokens with amount "total" to be split into two
    newly minted sets with amount "split" and "total-split".

    This endpoint is used by Alice to split a set of proofs before making a payment to Carol.
    It is then used by Carol (by setting split=total) to redeem the tokens.
    """
    assert payload.outputs, Exception("no outputs provided.")
    try:
        split_return = await ledger.split(
            payload.proofs, payload.amount, payload.outputs
        )
    except Exception as exc:
        return CashuError(code=0, error=str(exc))
    if not split_return:
        return CashuError(code=0, error="there was an error with the split")
    frst_promises, scnd_promises = split_return
    resp = PostSplitResponse(fst=frst_promises, snd=scnd_promises)
    return resp<|MERGE_RESOLUTION|>--- conflicted
+++ resolved
@@ -90,24 +90,14 @@
 
 
 @router.get("/mint", name="Request mint", summary="Request minting of new tokens")
-<<<<<<< HEAD
-async def request_mint(amount: int = 0, description_hash: Optional[bytes] = None) -> GetMintResponse:
-=======
-async def request_mint(amount: int = 0) -> Union[GetMintResponse, CashuError]:
->>>>>>> 28812919
+async def request_mint(amount: int = 0, description_hash: Optional[bytes] = None) -> Union[GetMintResponse, CashuError]:
     """
     Request minting of new tokens. The mint responds with a Lightning invoice.
     This endpoint can be used for a Lightning invoice UX flow.
 
     Call `POST /mint` after paying the invoice.
     """
-<<<<<<< HEAD
-    payment_request, payment_hash = await ledger.request_mint(amount,description_hash)
-=======
-    if settings.mint_peg_out_only:
-        return CashuError(code=0, error="Mint does not allow minting new tokens.")
     payment_request, payment_hash = await ledger.request_mint(amount)
->>>>>>> 28812919
     print(f"Lightning invoice: {payment_request}")
     resp = GetMintResponse(pr=payment_request, hash=payment_hash)
     return resp
