--- conflicted
+++ resolved
@@ -1,8 +1,4 @@
-<<<<<<< HEAD
-from typing import Dict, List, Union, Optional
-=======
 from typing import Dict, List, Optional, Union
->>>>>>> e9f33337
 
 from fastapi import APIRouter
 from secp256k1 import PublicKey
@@ -101,13 +97,7 @@
 
     Call `POST /mint` after paying the invoice.
     """
-<<<<<<< HEAD
-    payment_request, payment_hash = await ledger.request_mint(amount, description_hash)
-=======
-    if settings.mint_peg_out_only:
-        return CashuError(code=0, error="Mint does not allow minting new tokens.")
-    payment_request, hash = await ledger.request_mint(amount)
->>>>>>> e9f33337
+    payment_request, hash = await ledger.request_mint(amount, description_hash)
     print(f"Lightning invoice: {payment_request}")
     resp = GetMintResponse(pr=payment_request, hash=hash)
     return resp
