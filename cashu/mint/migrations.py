import copy
from typing import Dict, List

from ..core.base import MeltQuoteState, MintKeyset, MintQuoteState, Proof
from ..core.crypto.keys import derive_keyset_id, derive_keyset_id_deprecated
from ..core.db import Connection, Database
from ..core.settings import settings


async def m000_create_migrations_table(conn: Connection):
    await conn.execute(
        f"""
    CREATE TABLE IF NOT EXISTS {conn.table_with_schema('dbversions')} (
        db TEXT PRIMARY KEY,
        version INT NOT NULL
    )
    """
    )


async def m001_initial(db: Database):
    async with db.connect() as conn:
        await conn.execute(
            f"""
                CREATE TABLE IF NOT EXISTS {db.table_with_schema('promises')} (
                    amount {db.big_int} NOT NULL,
                    b_b TEXT NOT NULL,
                    c_b TEXT NOT NULL,

                    UNIQUE (b_b)

                );
            """
        )

        await conn.execute(
            f"""
                CREATE TABLE IF NOT EXISTS {db.table_with_schema('proofs_used')} (
                    amount {db.big_int} NOT NULL,
                    c TEXT NOT NULL,
                    secret TEXT NOT NULL,

                    UNIQUE (secret)

                );
            """
        )

        await conn.execute(
            f"""
                CREATE TABLE IF NOT EXISTS {db.table_with_schema('invoices')} (
                    amount {db.big_int} NOT NULL,
                    pr TEXT NOT NULL,
                    hash TEXT NOT NULL,
                    issued BOOL NOT NULL,

                    UNIQUE (hash)

                );
            """
        )


async def drop_balance_views(db: Database, conn: Connection):
    await conn.execute(f"DROP VIEW IF EXISTS {db.table_with_schema('balance')}")
    await conn.execute(f"DROP VIEW IF EXISTS {db.table_with_schema('balance_issued')}")
    await conn.execute(
        f"DROP VIEW IF EXISTS {db.table_with_schema('balance_redeemed')}"
    )


async def create_balance_views(db: Database, conn: Connection):
    await conn.execute(
        f"""
        CREATE VIEW {db.table_with_schema('balance_issued')} AS
        SELECT COALESCE(SUM(s), 0) AS balance FROM (
            SELECT SUM(amount) AS s
            FROM {db.table_with_schema('promises')}
            WHERE amount > 0
        ) AS balance_issued;
    """
    )

    await conn.execute(
        f"""
        CREATE VIEW {db.table_with_schema('balance_redeemed')} AS
        SELECT COALESCE(SUM(s), 0) AS balance FROM (
            SELECT SUM(amount) AS s
            FROM {db.table_with_schema('proofs_used')}
            WHERE amount > 0
        ) AS balance_redeemed;
    """
    )

    await conn.execute(
        f"""
        CREATE VIEW {db.table_with_schema('balance')} AS
        SELECT s_issued - s_used FROM (
            SELECT bi.balance AS s_issued, bu.balance AS s_used
            FROM {db.table_with_schema('balance_issued')} bi
            CROSS JOIN {db.table_with_schema('balance_redeemed')} bu
        ) AS balance;
    """
    )


async def m002_add_balance_views(db: Database):
    async with db.connect() as conn:
        await create_balance_views(db, conn)


async def m003_mint_keysets(db: Database):
    """
    Stores mint keysets from different mints and epochs.
    """
    async with db.connect() as conn:
        await conn.execute(
            f"""
                CREATE TABLE IF NOT EXISTS {db.table_with_schema('keysets')} (
                    id TEXT NOT NULL,
                    derivation_path TEXT,
                    valid_from TIMESTAMP NOT NULL DEFAULT {db.timestamp_now},
                    valid_to TIMESTAMP NOT NULL DEFAULT {db.timestamp_now},
                    first_seen TIMESTAMP NOT NULL DEFAULT {db.timestamp_now},
                    active BOOL DEFAULT TRUE,

                    UNIQUE (derivation_path)

                );
            """
        )
        await conn.execute(
            f"""
                CREATE TABLE IF NOT EXISTS {db.table_with_schema('mint_pubkeys')} (
                    id TEXT NOT NULL,
                    amount {db.big_int} NOT NULL,
                    pubkey TEXT NOT NULL,

                    UNIQUE (id, pubkey)

                );
            """
        )


async def m004_keysets_add_version(db: Database):
    """
    Column that remembers with which version
    """
    async with db.connect() as conn:
        await conn.execute(
            f"ALTER TABLE {db.table_with_schema('keysets')} ADD COLUMN version TEXT"
        )


async def m005_pending_proofs_table(db: Database) -> None:
    """
    Store pending proofs.
    """
    async with db.connect() as conn:
        await conn.execute(
            f"""
                CREATE TABLE IF NOT EXISTS {db.table_with_schema('proofs_pending')} (
                    amount {db.big_int} NOT NULL,
                    c TEXT NOT NULL,
                    secret TEXT NOT NULL,

                    UNIQUE (secret)

                );
            """
        )


async def m006_invoices_add_payment_hash(db: Database):
    """
    Column that remembers the payment_hash as we're using
    the column hash as a random identifier now
    (see https://github.com/cashubtc/nuts/pull/14).
    """
    async with db.connect() as conn:
        await conn.execute(
            f"ALTER TABLE {db.table_with_schema('invoices')} ADD COLUMN payment_hash"
            " TEXT"
        )
        await conn.execute(
            f"UPDATE {db.table_with_schema('invoices')} SET payment_hash = hash"
        )


async def m007_proofs_and_promises_store_id(db: Database):
    """
    Column that stores the id of the proof or promise.
    """
    async with db.connect() as conn:
        await conn.execute(
            f"ALTER TABLE {db.table_with_schema('proofs_used')} ADD COLUMN id TEXT"
        )
        await conn.execute(
            f"ALTER TABLE {db.table_with_schema('proofs_pending')} ADD COLUMN id TEXT"
        )
        await conn.execute(
            f"ALTER TABLE {db.table_with_schema('promises')} ADD COLUMN id TEXT"
        )


async def m008_promises_dleq(db: Database):
    """
    Add columns for DLEQ proof to promises table.
    """
    async with db.connect() as conn:
        await conn.execute(
            f"ALTER TABLE {db.table_with_schema('promises')} ADD COLUMN e TEXT"
        )
        await conn.execute(
            f"ALTER TABLE {db.table_with_schema('promises')} ADD COLUMN s TEXT"
        )


async def m009_add_out_to_invoices(db: Database):
    # column in invoices for marking whether the invoice is incoming (out=False) or outgoing (out=True)
    async with db.connect() as conn:
        # rename column pr to bolt11
        await conn.execute(
            f"ALTER TABLE {db.table_with_schema('invoices')} RENAME COLUMN pr TO"
            " bolt11"
        )
        # rename column hash to payment_hash
        await conn.execute(
            f"ALTER TABLE {db.table_with_schema('invoices')} RENAME COLUMN hash TO id"
        )

        await conn.execute(
            f"ALTER TABLE {db.table_with_schema('invoices')} ADD COLUMN out BOOL"
        )


async def m010_add_index_to_proofs_used(db: Database):
    # create index on proofs_used table for secret
    async with db.connect() as conn:
        await conn.execute(
            "CREATE INDEX IF NOT EXISTS"
            " proofs_used_secret_idx ON"
            f" {db.table_with_schema('proofs_used')} (secret)"
        )


async def m011_add_quote_tables(db: Database):
    async with db.connect() as conn:
        # add column "created" to tables invoices, promises, proofs_used, proofs_pending
        tables = ["invoices", "promises", "proofs_used", "proofs_pending"]
        for table in tables:
            await conn.execute(
                f"ALTER TABLE {db.table_with_schema(table)} ADD COLUMN created"
                " TIMESTAMP"
            )
            await conn.execute(
                f"UPDATE {db.table_with_schema(table)} SET created ="
                f" '{db.timestamp_now_str()}'"
            )

        # add column "witness" to table proofs_used
        await conn.execute(
            f"ALTER TABLE {db.table_with_schema('proofs_used')} ADD COLUMN witness"
            " TEXT"
        )

        # add columns "seed" and "unit" to table keysets
        await conn.execute(
            f"ALTER TABLE {db.table_with_schema('keysets')} ADD COLUMN seed TEXT"
        )
        await conn.execute(
            f"ALTER TABLE {db.table_with_schema('keysets')} ADD COLUMN unit TEXT"
        )

        # fill columns "seed" and "unit" in table keysets
        await conn.execute(
            f"UPDATE {db.table_with_schema('keysets')} SET seed ="
            f" '{settings.mint_private_key}', unit = 'sat'"
        )

        await conn.execute(
            f"""
                CREATE TABLE IF NOT EXISTS {db.table_with_schema('mint_quotes')} (
                    quote TEXT NOT NULL,
                    method TEXT NOT NULL,
                    request TEXT NOT NULL,
                    checking_id TEXT NOT NULL,
                    unit TEXT NOT NULL,
                    amount {db.big_int} NOT NULL,
                    paid BOOL NOT NULL,
                    issued BOOL NOT NULL,
                    created_time TIMESTAMP,
                    paid_time TIMESTAMP,

                    UNIQUE (quote)

                );
            """
        )

        await conn.execute(
            f"""
                CREATE TABLE IF NOT EXISTS {db.table_with_schema('melt_quotes')} (
                    quote TEXT NOT NULL,
                    method TEXT NOT NULL,
                    request TEXT NOT NULL,
                    checking_id TEXT NOT NULL,
                    unit TEXT NOT NULL,
                    amount {db.big_int} NOT NULL,
                    fee_reserve {db.big_int},
                    paid BOOL NOT NULL,
                    created_time TIMESTAMP,
                    paid_time TIMESTAMP,
                    fee_paid {db.big_int},
                    proof TEXT,

                    UNIQUE (quote)

                );
            """
        )

        await conn.execute(
            f"INSERT INTO {db.table_with_schema('mint_quotes')} (quote, method,"
            " request, checking_id, unit, amount, paid, issued, created_time,"
            " paid_time) SELECT id, 'bolt11', bolt11, COALESCE(payment_hash, 'None'),"
            f" 'sat', amount, False, issued, COALESCE(created, '{db.timestamp_now_str()}'),"
            f" NULL FROM {db.table_with_schema('invoices')} "
        )

        # drop table invoices
        await conn.execute(f"DROP TABLE {db.table_with_schema('invoices')}")


async def m012_keysets_uniqueness_with_seed(db: Database):
    # copy table keysets to keysets_old, create a new table keysets
    # with the same columns but with a unique constraint on (seed, derivation_path)
    # and copy the data from keysets_old to keysets, then drop keysets_old
    async with db.connect() as conn:
        await conn.execute(
            f"DROP TABLE IF EXISTS {db.table_with_schema('keysets_old')}"
        )
        await conn.execute(
            f"CREATE TABLE {db.table_with_schema('keysets_old')} AS"
            f" SELECT * FROM {db.table_with_schema('keysets')}"
        )
        await conn.execute(f"DROP TABLE {db.table_with_schema('keysets')}")
        await conn.execute(
            f"""
                CREATE TABLE IF NOT EXISTS {db.table_with_schema('keysets')} (
                    id TEXT NOT NULL,
                    derivation_path TEXT,
                    seed TEXT,
                    valid_from TIMESTAMP,
                    valid_to TIMESTAMP,
                    first_seen TIMESTAMP,
                    active BOOL DEFAULT TRUE,
                    version TEXT,
                    unit TEXT,

                    UNIQUE (seed, derivation_path)

                );
            """
        )
        await conn.execute(
            f"INSERT INTO {db.table_with_schema('keysets')} (id,"
            " derivation_path, valid_from, valid_to, first_seen,"
            " active, version, seed, unit) SELECT id, derivation_path,"
            " valid_from, valid_to, first_seen, active, version, seed,"
            f" unit FROM {db.table_with_schema('keysets_old')}"
        )
        await conn.execute(f"DROP TABLE {db.table_with_schema('keysets_old')}")


async def m013_keysets_add_encrypted_seed(db: Database):
    async with db.connect() as conn:
        # set keysets table unique constraint to id
        # copy table keysets to keysets_old, create a new table keysets
        # with the same columns but with a unique constraint on id
        # and copy the data from keysets_old to keysets, then drop keysets_old
        await conn.execute(
            f"DROP TABLE IF EXISTS {db.table_with_schema('keysets_old')}"
        )
        await conn.execute(
            f"CREATE TABLE {db.table_with_schema('keysets_old')} AS"
            f" SELECT * FROM {db.table_with_schema('keysets')}"
        )
        await conn.execute(f"DROP TABLE {db.table_with_schema('keysets')}")
        await conn.execute(
            f"""
                CREATE TABLE IF NOT EXISTS {db.table_with_schema('keysets')} (
                    id TEXT NOT NULL,
                    derivation_path TEXT,
                    seed TEXT,
                    valid_from TIMESTAMP,
                    valid_to TIMESTAMP,
                    first_seen TIMESTAMP,
                    active BOOL DEFAULT TRUE,
                    version TEXT,
                    unit TEXT,

                    UNIQUE (id)

                );
            """
        )
        await conn.execute(
            f"INSERT INTO {db.table_with_schema('keysets')} (id,"
            " derivation_path, valid_from, valid_to, first_seen,"
            " active, version, seed, unit) SELECT id, derivation_path,"
            " valid_from, valid_to, first_seen, active, version, seed,"
            f" unit FROM {db.table_with_schema('keysets_old')}"
        )
        await conn.execute(f"DROP TABLE {db.table_with_schema('keysets_old')}")

        # add columns encrypted_seed and seed_encryption_method to keysets
        await conn.execute(
            f"ALTER TABLE {db.table_with_schema('keysets')} ADD COLUMN encrypted_seed"
            " TEXT"
        )
        await conn.execute(
            f"ALTER TABLE {db.table_with_schema('keysets')} ADD COLUMN"
            " seed_encryption_method TEXT"
        )


async def m014_proofs_add_Y_column(db: Database):
    # get all proofs_used and proofs_pending from the database and compute Y for each of them
    async with db.connect() as conn:
        rows = await conn.fetchall(
            f"SELECT * FROM {db.table_with_schema('proofs_used')}"
        )
        # Proof() will compute Y from secret upon initialization
        proofs_used = [Proof(**r) for r in rows]

        rows = await conn.fetchall(
            f"SELECT * FROM {db.table_with_schema('proofs_pending')}"
        )
        proofs_pending = [Proof(**r) for r in rows]
    async with db.connect() as conn:
        # we have to drop the balance views first and recreate them later
        await drop_balance_views(db, conn)

        await conn.execute(
            f"ALTER TABLE {db.table_with_schema('proofs_used')} ADD COLUMN y TEXT"
        )
        for proof in proofs_used:
            await conn.execute(
                f"UPDATE {db.table_with_schema('proofs_used')} SET y = '{proof.Y}'"
                f" WHERE secret = '{proof.secret}'"
            )
        # Copy proofs_used to proofs_used_old and create a new table proofs_used
        # with the same columns but with a unique constraint on (Y)
        # and copy the data from proofs_used_old to proofs_used, then drop proofs_used_old
        await conn.execute(
            f"DROP TABLE IF EXISTS {db.table_with_schema('proofs_used_old')}"
        )
        await conn.execute(
            f"CREATE TABLE {db.table_with_schema('proofs_used_old')} AS"
            f" SELECT * FROM {db.table_with_schema('proofs_used')}"
        )
        await conn.execute(f"DROP TABLE {db.table_with_schema('proofs_used')}")
        await conn.execute(
            f"""
                CREATE TABLE IF NOT EXISTS {db.table_with_schema('proofs_used')} (
                    amount {db.big_int} NOT NULL,
                    c TEXT NOT NULL,
                    secret TEXT NOT NULL,
                    id TEXT,
                    y TEXT,
                    created TIMESTAMP,
                    witness TEXT,

                    UNIQUE (Y)

                );
            """
        )
        await conn.execute(
            f"INSERT INTO {db.table_with_schema('proofs_used')} (amount, c, "
            "secret, id, y, created, witness) SELECT amount, c, secret, id, y,"
            f" created, witness FROM {db.table_with_schema('proofs_used_old')}"
        )
        await conn.execute(f"DROP TABLE {db.table_with_schema('proofs_used_old')}")

        # add column y to proofs_pending
        await conn.execute(
            f"ALTER TABLE {db.table_with_schema('proofs_pending')} ADD COLUMN y TEXT"
        )
        for proof in proofs_pending:
            await conn.execute(
                f"UPDATE {db.table_with_schema('proofs_pending')} SET y = '{proof.Y}'"
                f" WHERE secret = '{proof.secret}'"
            )

        # Copy proofs_pending to proofs_pending_old and create a new table proofs_pending
        # with the same columns but with a unique constraint on (Y)
        # and copy the data from proofs_pending_old to proofs_pending, then drop proofs_pending_old
        await conn.execute(
            f"DROP TABLE IF EXISTS {db.table_with_schema('proofs_pending_old')}"
        )

        await conn.execute(
            f"CREATE TABLE {db.table_with_schema('proofs_pending_old')} AS"
            f" SELECT * FROM {db.table_with_schema('proofs_pending')}"
        )

        await conn.execute(f"DROP TABLE {db.table_with_schema('proofs_pending')}")
        await conn.execute(
            f"""
                CREATE TABLE IF NOT EXISTS {db.table_with_schema('proofs_pending')} (
                    amount {db.big_int} NOT NULL,
                    c TEXT NOT NULL,
                    secret TEXT NOT NULL,
                    y TEXT,
                    id TEXT,
                    created TIMESTAMP DEFAULT {db.timestamp_now},

                    UNIQUE (Y)

                );
            """
        )
        await conn.execute(
            f"INSERT INTO {db.table_with_schema('proofs_pending')} (amount, c, "
            "secret, y, id, created) SELECT amount, c, secret, y, id, created"
            f" FROM {db.table_with_schema('proofs_pending_old')}"
        )

        await conn.execute(f"DROP TABLE {db.table_with_schema('proofs_pending_old')}")

        # recreate the balance views
        await create_balance_views(db, conn)


async def m015_add_index_Y_to_proofs_used_and_pending(db: Database):
    # create index on proofs_used table for Y
    async with db.connect() as conn:
        await conn.execute(
            "CREATE INDEX IF NOT EXISTS"
            " proofs_used_Y_idx ON"
            f" {db.table_with_schema('proofs_used')} (Y)"
        )

        await conn.execute(
            "CREATE INDEX IF NOT EXISTS"
            " proofs_pending_Y_idx ON"
            f" {db.table_with_schema('proofs_pending')} (Y)"
        )


async def m016_recompute_Y_with_new_h2c(db: Database):
    # get all proofs_used and proofs_pending from the database and compute Y for each of them
    async with db.connect() as conn:
        rows = await conn.fetchall(
            f"SELECT * FROM {db.table_with_schema('proofs_used')}"
        )
        # Proof() will compute Y from secret upon initialization
        proofs_used = [Proof(**r) for r in rows]
    async with db.connect() as conn:
        rows = await conn.fetchall(
            f"SELECT * FROM {db.table_with_schema('proofs_pending')}"
        )
        proofs_pending = [Proof(**r) for r in rows]

    # Prepare data for batch update
    proofs_used_data = [(proof.Y, proof.secret) for proof in proofs_used]
    proofs_pending_data = [(proof.Y, proof.secret) for proof in proofs_pending]

    # Perform batch update in a single transaction
    async with db.connect() as conn:
        if len(proofs_used_data):
            # For proofs_used
            await conn.execute(
                "CREATE TABLE IF NOT EXISTS tmp_proofs_used (Y TEXT, secret TEXT)"
            )
            values_placeholder = ", ".join(
                f"('{y}', '{secret}')" for y, secret in proofs_used_data
            )
            await conn.execute(
                f"INSERT INTO tmp_proofs_used (y, secret) VALUES {values_placeholder}",
            )
            await conn.execute(
                f"""
                UPDATE {db.table_with_schema('proofs_used')}
                SET y = tmp_proofs_used.y
                FROM tmp_proofs_used
                WHERE {db.table_with_schema('proofs_used')}.secret = tmp_proofs_used.secret
                """
            )

        if len(proofs_pending_data):
            # For proofs_pending
            await conn.execute(
                "CREATE TABLE IF NOT EXISTS tmp_proofs_pending (Y TEXT, secret TEXT)"
            )
            values_placeholder = ", ".join(
                f"('{y}', '{secret}')" for y, secret in proofs_pending_data
            )
            await conn.execute(
                f"INSERT INTO tmp_proofs_used (y, secret) VALUES {values_placeholder}",
            )
            await conn.execute(
                f"""
                UPDATE {db.table_with_schema('proofs_pending')}
                SET y = tmp_proofs_pending.y
                FROM tmp_proofs_pending
                WHERE {db.table_with_schema('proofs_pending')}.secret = tmp_proofs_pending.secret
                """
            )

    async with db.connect() as conn:
        if len(proofs_used_data):
            await conn.execute("DROP TABLE tmp_proofs_used")
        if len(proofs_pending_data):
            await conn.execute("DROP TABLE tmp_proofs_pending")


async def m017_foreign_keys_proof_tables(db: Database):
    """
    Create a foreign key relationship between the keyset id in the proof tables and the keyset table.

    Create a foreign key relationship between the keyset id in the promises table and the keyset table.

    Create a foreign key relationship between the quote id in the melt_quotes
    and the proofs_used and proofs_pending tables.

    NOTE: We do not use ALTER TABLE directly to add the new column with a foreign key relation because SQLIte does not support it.
    """

    async with db.connect() as conn:
        # drop the balance views first
        await drop_balance_views(db, conn)

        # add foreign key constraints to proofs_used table
        await conn.execute(
            f"""
                CREATE TABLE IF NOT EXISTS {db.table_with_schema('proofs_used_new')} (
                    amount {db.big_int} NOT NULL,
                    id TEXT,
                    c TEXT NOT NULL,
                    secret TEXT NOT NULL,
                    y TEXT,
                    witness TEXT,
                    created TIMESTAMP,
                    melt_quote TEXT,

                    FOREIGN KEY (melt_quote) REFERENCES {db.table_with_schema('melt_quotes')}(quote),

                    UNIQUE (y)
                );
            """
        )
        await conn.execute(
            f"INSERT INTO {db.table_with_schema('proofs_used_new')} (amount, id, c, secret, y, witness, created) SELECT amount, id, c, secret, y, witness, created FROM {db.table_with_schema('proofs_used')}"
        )
        await conn.execute(f"DROP TABLE {db.table_with_schema('proofs_used')}")
        await conn.execute(
            f"ALTER TABLE {db.table_with_schema('proofs_used_new')} RENAME TO {db.table_with_schema('proofs_used')}"
        )

        # add foreign key constraints to proofs_pending table
        await conn.execute(
            f"""
                CREATE TABLE IF NOT EXISTS {db.table_with_schema('proofs_pending_new')} (
                    amount {db.big_int} NOT NULL,
                    id TEXT,
                    c TEXT NOT NULL,
                    secret TEXT NOT NULL,
                    y TEXT,
                    witness TEXT,
                    created TIMESTAMP,
                    melt_quote TEXT,

                    FOREIGN KEY (melt_quote) REFERENCES {db.table_with_schema('melt_quotes')}(quote),

                    UNIQUE (y)
                );
            """
        )
        await conn.execute(
            f"INSERT INTO {db.table_with_schema('proofs_pending_new')} (amount, id, c, secret, y, created) SELECT amount, id, c, secret, y, created FROM {db.table_with_schema('proofs_pending')}"
        )
        await conn.execute(f"DROP TABLE {db.table_with_schema('proofs_pending')}")
        await conn.execute(
            f"ALTER TABLE {db.table_with_schema('proofs_pending_new')} RENAME TO {db.table_with_schema('proofs_pending')}"
        )

        # add foreign key constraints to promises table
        await conn.execute(
            f"""
                    CREATE TABLE IF NOT EXISTS {db.table_with_schema('promises_new')} (
                        amount {db.big_int} NOT NULL,
                        id TEXT,
                        b_ TEXT NOT NULL,
                        c_ TEXT NOT NULL,
                        dleq_e TEXT,
                        dleq_s TEXT,
                        created TIMESTAMP,
                        mint_quote TEXT,
                        swap_id TEXT,

                        FOREIGN KEY (mint_quote) REFERENCES {db.table_with_schema('mint_quotes')}(quote),

                        UNIQUE (b_)
                    );
                """
        )

        await conn.execute(
            f"INSERT INTO {db.table_with_schema('promises_new')} (amount, id, b_, c_, dleq_e, dleq_s, created) SELECT amount, id, b_b, c_b, e, s, created FROM {db.table_with_schema('promises')}"
        )
        await conn.execute(f"DROP TABLE {db.table_with_schema('promises')}")
        await conn.execute(
            f"ALTER TABLE {db.table_with_schema('promises_new')} RENAME TO {db.table_with_schema('promises')}"
        )

        # recreate the balance views
        await create_balance_views(db, conn)

    # recreate indices
    await m015_add_index_Y_to_proofs_used_and_pending(db)


async def m018_duplicate_deprecated_keyset_ids(db: Database):
    async with db.connect() as conn:
        rows = await conn.fetchall(  # type: ignore
            f"""
                SELECT * from {db.table_with_schema('keysets')}
                """,
        )
        keysets = [MintKeyset(**row) for row in rows]
        duplicated_keysets: list[MintKeyset] = []
        for keyset in keysets:
            keyset_copy = copy.copy(keyset)
            if not keyset_copy.public_keys:
                raise Exception(f"keyset {keyset_copy.id} has no public keys")
            if keyset.version_tuple < (0, 15):
                keyset_copy.id = derive_keyset_id(keyset_copy.public_keys)
            else:
                keyset_copy.id = derive_keyset_id_deprecated(keyset_copy.public_keys)
            duplicated_keysets.append(keyset_copy)

        for keyset in duplicated_keysets:
            await conn.execute(
                f"""
                INSERT INTO {db.table_with_schema('keysets')}
                (id, derivation_path, valid_from, valid_to, first_seen, active, version, seed, unit, encrypted_seed, seed_encryption_method)
                VALUES (:id, :derivation_path, :valid_from, :valid_to, :first_seen, :active, :version, :seed, :unit, :encrypted_seed, :seed_encryption_method)
                """,
                {
                    "id": keyset.id,
                    "derivation_path": keyset.derivation_path,
                    "valid_from": keyset.valid_from,
                    "valid_to": keyset.valid_to,
                    "first_seen": keyset.first_seen,
                    "active": keyset.active,
                    "version": keyset.version,
                    "seed": keyset.seed,
                    "unit": keyset.unit.name,
                    "encrypted_seed": keyset.encrypted_seed,
                    "seed_encryption_method": keyset.seed_encryption_method,
                },
            )


async def m019_add_fee_to_keysets(db: Database):
    async with db.connect() as conn:
        await conn.execute(
            f"ALTER TABLE {db.table_with_schema('keysets')} ADD COLUMN input_fee_ppk INTEGER"
        )
        await conn.execute(
            f"UPDATE {db.table_with_schema('keysets')} SET input_fee_ppk = 0"
        )


async def m020_add_state_to_mint_and_melt_quotes(db: Database):
    async with db.connect() as conn:
        await conn.execute(
            f"ALTER TABLE {db.table_with_schema('mint_quotes')} ADD COLUMN state TEXT"
        )
        await conn.execute(
            f"ALTER TABLE {db.table_with_schema('melt_quotes')} ADD COLUMN state TEXT"
        )

    # get all melt and mint quotes and figure out the state to set using the `paid` column
    # and the `paid` and `issued` column respectively
    # mint quotes:
    async with db.connect() as conn:
        rows: List[Dict] = await conn.fetchall(
            f"SELECT * FROM {db.table_with_schema('mint_quotes')}"
        )
        for row in rows:
            if row.get("issued"):
                state = "issued"
            elif row.get("paid"):
                state = "paid"
            else:
                state = "unpaid"
            await conn.execute(
                f"UPDATE {db.table_with_schema('mint_quotes')} SET state = '{state}' WHERE quote = '{row['quote']}'"
            )

    # melt quotes:
    async with db.connect() as conn:
        rows2: List[Dict] = await conn.fetchall(
            f"SELECT * FROM {db.table_with_schema('melt_quotes')}"
        )
        for row in rows2:
            if row["paid"]:
                state = "paid"
            else:
                state = "unpaid"
            await conn.execute(
                f"UPDATE {db.table_with_schema('melt_quotes')} SET state = '{state}' WHERE quote = '{row['quote']}'"
            )


async def m021_add_change_and_expiry_to_melt_quotes(db: Database):
    async with db.connect() as conn:
        await conn.execute(
            f"ALTER TABLE {db.table_with_schema('melt_quotes')} ADD COLUMN change TEXT"
        )
        await conn.execute(
            f"ALTER TABLE {db.table_with_schema('melt_quotes')} ADD COLUMN expiry TIMESTAMP"
        )


async def m022_quote_set_states_to_values(db: Database):
    async with db.connect() as conn:
        for melt_quote_states in MeltQuoteState:
            await conn.execute(
                f"UPDATE {db.table_with_schema('melt_quotes')} SET state = '{melt_quote_states.value}' WHERE state = '{melt_quote_states.name}'"
            )
        for mint_quote_states in MintQuoteState:
            await conn.execute(
                f"UPDATE {db.table_with_schema('mint_quotes')} SET state = '{mint_quote_states.value}' WHERE state = '{mint_quote_states.name}'"
            )

<<<<<<< HEAD

async def m023_add_amounts_to_keysets(db: Database):
    async with db.connect() as conn:
        await conn.execute(
            f"ALTER TABLE {db.table_with_schema('keysets')} ADD COLUMN amounts TEXT"
        )
        await conn.execute(
            f"UPDATE {db.table_with_schema('keysets')} SET amounts = '[]'"
=======
async def m023_add_key_to_mint_quote_table(db: Database):
    async with db.connect() as conn:
        await conn.execute(
            f"""
                ALTER TABLE {db.table_with_schema('mint_quotes')}
                ADD COLUMN pubkey TEXT DEFAULT NULL
            """
>>>>>>> 2f19485a
        )<|MERGE_RESOLUTION|>--- conflicted
+++ resolved
@@ -839,16 +839,7 @@
                 f"UPDATE {db.table_with_schema('mint_quotes')} SET state = '{mint_quote_states.value}' WHERE state = '{mint_quote_states.name}'"
             )
 
-<<<<<<< HEAD
-
-async def m023_add_amounts_to_keysets(db: Database):
-    async with db.connect() as conn:
-        await conn.execute(
-            f"ALTER TABLE {db.table_with_schema('keysets')} ADD COLUMN amounts TEXT"
-        )
-        await conn.execute(
-            f"UPDATE {db.table_with_schema('keysets')} SET amounts = '[]'"
-=======
+
 async def m023_add_key_to_mint_quote_table(db: Database):
     async with db.connect() as conn:
         await conn.execute(
@@ -856,5 +847,14 @@
                 ALTER TABLE {db.table_with_schema('mint_quotes')}
                 ADD COLUMN pubkey TEXT DEFAULT NULL
             """
->>>>>>> 2f19485a
+        )
+
+
+async def m024_add_amounts_to_keysets(db: Database):
+    async with db.connect() as conn:
+        await conn.execute(
+            f"ALTER TABLE {db.table_with_schema('keysets')} ADD COLUMN amounts TEXT"
+        )
+        await conn.execute(
+            f"UPDATE {db.table_with_schema('keysets')} SET amounts = '[]'"
         )