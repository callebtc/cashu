--- conflicted
+++ resolved
@@ -208,9 +208,16 @@
             f"ALTER TABLE {table_with_schema(db, 'invoices')} ADD COLUMN out BOOL"
         )
 
-
-<<<<<<< HEAD
-async def m010_add_quote_tables(db: Database):
+async def m010_add_index_to_proofs_used(db: Database):
+    # create index on proofs_used table for secret
+    async with db.connect() as conn:
+        await conn.execute(
+            "CREATE INDEX IF NOT EXISTS"
+            f" {table_with_schema(db, 'proofs_used')}_secret_idx ON"
+            f" {table_with_schema(db, 'proofs_used')} (secret)"
+        )
+
+async def m011_add_quote_tables(db: Database):
     async with db.connect() as conn:
         # add column "created" to tables invoices, promises, proofs_used, proofs_pending
         tables = ["invoices", "promises", "proofs_used", "proofs_pending"]
@@ -272,14 +279,4 @@
                     UNIQUE (quote)
 
                 );
-            """)
-=======
-async def m010_add_index_to_proofs_used(db: Database):
-    # create index on proofs_used table for secret
-    async with db.connect() as conn:
-        await conn.execute(
-            "CREATE INDEX IF NOT EXISTS"
-            f" {table_with_schema(db, 'proofs_used')}_secret_idx ON"
-            f" {table_with_schema(db, 'proofs_used')} (secret)"
-        )
->>>>>>> fa5193cd
+            """)