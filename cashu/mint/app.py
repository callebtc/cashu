--- conflicted
+++ resolved
@@ -13,12 +13,8 @@
 from ..core.errors import CashuError
 from ..core.logging import configure_logger
 from ..core.settings import settings
-<<<<<<< HEAD
 from .auth.router import auth_router
-from .router import router
-=======
 from .router import redis, router
->>>>>>> 2f19485a
 from .router_deprecated import router_deprecated
 from .startup import shutdown_mint, start_auth, start_mint
 
@@ -30,20 +26,12 @@
 
 from .middleware import add_middlewares, request_validation_exception_handler
 
-<<<<<<< HEAD
-# this errors with the tests but is the appropriate way to handle startup and shutdown
-# until then, we use @app.on_event("startup")
-# @asynccontextmanager
-# async def lifespan(app: FastAPI):
-#     # startup routines here
-#     await start_mint()
-#     yield
-#     # shutdown routines here
-=======
 
 @asynccontextmanager
 async def lifespan(_: FastAPI) -> AsyncIterator[None]:
-    await start_mint_init()
+    await start_mint()
+    if settings.mint_require_auth:
+        await start_auth()
     try:
         yield
     except asyncio.CancelledError:
@@ -52,10 +40,9 @@
     finally:
         try:
             await redis.disconnect()
-            await shutdown_mint_init()
+            await shutdown_mint()
         except asyncio.CancelledError:
             logger.info("CancelledError during shutdown, shutting down forcefully")
->>>>>>> 2f19485a
 
 
 def create_app(config_object="core.settings") -> FastAPI:
@@ -124,23 +111,7 @@
     app.include_router(router=router_deprecated, tags=["Deprecated"], deprecated=True)
 else:
     app.include_router(router=router, tags=["Mint"])
-<<<<<<< HEAD
     app.include_router(router=router_deprecated, tags=["Deprecated"], deprecated=True)
 
 if settings.mint_require_auth:
-    app.include_router(auth_router, tags=["Auth"])
-
-
-@app.on_event("startup")
-async def startup():
-    await start_mint()
-    if settings.mint_require_auth:
-        await start_auth()
-
-
-@app.on_event("shutdown")
-async def shutdown():
-    await shutdown_mint()
-=======
-    app.include_router(router=router_deprecated, tags=["Deprecated"], deprecated=True)
->>>>>>> 2f19485a
+    app.include_router(auth_router, tags=["Auth"])