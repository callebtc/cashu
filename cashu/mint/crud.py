--- conflicted
+++ resolved
@@ -1,14 +1,8 @@
 import time
 from typing import Any, List, Optional
 
-<<<<<<< HEAD
-from cashu.core.base import BlindedSignature, Invoice, MintKeyset, Proof
-from cashu.core.db import Connection, Database
-from cashu.core.migrations import table_with_schema
-=======
-from ..core.base import Invoice, MintKeyset, Proof
+from ..core.base import Invoice, MintKeyset, Proof, BlindedSignature
 from ..core.db import Connection, Database, table_with_schema
->>>>>>> 5df0a9aa
 
 
 class LedgerCrud:
@@ -49,8 +43,7 @@
         return await store_promise(*args, **kwags)  # type: ignore
 
     async def get_promise(*args, **kwags):
-
-        return await get_promise(*args, **kwags)
+        return await get_promise(*args, **kwags)  # type: ignore
 
     async def update_lightning_invoice(*args, **kwags):
         return await update_lightning_invoice(*args, **kwags)  # type: ignore
@@ -82,7 +75,6 @@
     B_: str,
     conn: Optional[Connection] = None,
 ):
-
     row = await (conn or db).fetchone(
         f"""
         SELECT * from {table_with_schema(db, 'promises')}
