import asyncio
import base64
import time
from typing import Dict, List, Mapping, Optional, Tuple

import bolt11
from loguru import logger

from ..core.base import (
    DLEQ,
    Amount,
    BlindedMessage,
    BlindedSignature,
    MeltQuote,
    MeltQuoteState,
    Method,
    MintKeyset,
    MintQuote,
    MintQuoteState,
    Proof,
    ProofSpentState,
    ProofState,
    Unit,
)
from ..core.crypto import b_dhke
from ..core.crypto.aes import AESCipher
from ..core.crypto.keys import (
    derive_keyset_id,
    derive_pubkey,
    random_hash,
)
from ..core.crypto.secp import PrivateKey, PublicKey
from ..core.db import Connection, Database
from ..core.errors import (
    CashuError,
    KeysetError,
    KeysetNotFoundError,
    LightningError,
    NotAllowedError,
    QuoteInvalidSignatureError,
    QuoteNotPaidError,
<<<<<<< HEAD
    QuoteWitnessNotProvidedError,
=======
    QuoteRequiresPubkeyError,
>>>>>>> 369a49e6
    TransactionError,
)
from ..core.helpers import sum_proofs
from ..core.models import (
    PostMeltQuoteRequest,
    PostMeltQuoteResponse,
    PostMintQuoteRequest,
)
from ..core.settings import settings
from ..core.split import amount_split
from ..lightning.base import (
    InvoiceResponse,
    LightningBackend,
    PaymentQuoteResponse,
    PaymentResponse,
    PaymentResult,
    PaymentStatus,
)
from ..mint.crud import LedgerCrudSqlite
from .conditions import LedgerSpendingConditions
from .db.read import DbReadHelper
from .db.write import DbWriteHelper
from .events.events import LedgerEventManager
from .features import LedgerFeatures
from .tasks import LedgerTasks
from .verification import LedgerVerification


class Ledger(LedgerVerification, LedgerSpendingConditions, LedgerTasks, LedgerFeatures):
    backends: Mapping[Method, Mapping[Unit, LightningBackend]] = {}
    keysets: Dict[str, MintKeyset] = {}
    events = LedgerEventManager()
    db_read: DbReadHelper
    invoice_listener_tasks: List[asyncio.Task] = []
    disable_melt: bool = False

    def __init__(
        self,
        db: Database,
        seed: str,
        backends: Mapping[Method, Mapping[Unit, LightningBackend]],
        seed_decryption_key: Optional[str] = None,
        derivation_path="",
        crud=LedgerCrudSqlite(),
    ):
        if not seed:
            raise Exception("seed not set")

        # decrypt seed if seed_decryption_key is set
        try:
            self.seed = (
                AESCipher(seed_decryption_key).decrypt(seed)
                if seed_decryption_key
                else seed
            )
        except Exception as e:
            raise Exception(
                f"Could not decrypt seed. Make sure that the seed is correct and the decryption key is set. {e}"
            )
        self.derivation_path = derivation_path

        self.db = db
        self.crud = crud
        self.backends = backends
        self.pubkey = derive_pubkey(self.seed)
        self.db_read = DbReadHelper(self.db, self.crud)
        self.db_write = DbWriteHelper(self.db, self.crud, self.events, self.db_read)

    # ------- STARTUP -------

    async def startup_ledger(self):
        await self._startup_ledger()
        await self._check_pending_proofs_and_melt_quotes()
        self.invoice_listener_tasks = await self.dispatch_listeners()

    async def _startup_ledger(self):
        await self.init_keysets()

        for derivation_path in settings.mint_derivation_path_list:
            await self.activate_keyset(derivation_path=derivation_path)

        for method in self.backends:
            for unit in self.backends[method]:
                logger.info(
                    f"Using {self.backends[method][unit].__class__.__name__} backend for"
                    f" method: '{method.name}' and unit: '{unit.name}'"
                )
                status = await self.backends[method][unit].status()
                if status.error_message:
                    logger.error(
                        "The backend for"
                        f" {self.backends[method][unit].__class__.__name__} isn't"
                        f" working properly: '{status.error_message}'"
                    )
                    exit(1)
                logger.info(f"Backend balance: {status.balance} {unit.name}")

        logger.info(f"Data dir: {settings.cashu_dir}")

    async def shutdown_ledger(self):
        await self.db.engine.dispose()
        for task in self.invoice_listener_tasks:
            task.cancel()

    async def _check_pending_proofs_and_melt_quotes(self):
        """Startup routine that checks all pending proofs for their melt state and either invalidates
        them for a successful melt or deletes them if the melt failed.
        """
        # get all pending melt quotes
        melt_quotes = await self.crud.get_all_melt_quotes_from_pending_proofs(
            db=self.db
        )
        if not melt_quotes:
            return
        logger.info("Checking pending melt quotes")
        for quote in melt_quotes:
            quote = await self.get_melt_quote(quote_id=quote.quote, purge_unknown=True)
            logger.info(f"Melt quote {quote.quote} state: {quote.state}")

    # ------- KEYS -------

    async def activate_keyset(
        self,
        *,
        derivation_path: str,
        seed: Optional[str] = None,
        version: Optional[str] = None,
        autosave=True,
    ) -> MintKeyset:
        """Load the keyset for a derivation path if it already exists. If not generate new one and store in the db.

        Args:
            derivation_path (_type_): Derivation path from which the keyset is generated.
            autosave (bool, optional): Store newly-generated keyset if not already in database. Defaults to True.

        Returns:
            MintKeyset: Keyset
        """
        if not derivation_path:
            raise Exception("derivation path not set")
        seed = seed or self.seed
        tmp_keyset_local = MintKeyset(
            seed=seed,
            derivation_path=derivation_path,
            version=version or settings.version,
        )
        logger.debug(
            f"Activating keyset for derivation path {derivation_path} with id"
            f" {tmp_keyset_local.id}."
        )
        # load the keyset from db
        logger.trace(f"crud: loading keyset for {derivation_path}")
        tmp_keysets_local: List[MintKeyset] = await self.crud.get_keyset(
            id=tmp_keyset_local.id, db=self.db
        )
        logger.trace(f"crud: loaded {len(tmp_keysets_local)} keysets")
        if tmp_keysets_local:
            # we have a keyset with this derivation path in the database
            keyset = tmp_keysets_local[0]
        else:
            # no keyset for this derivation path yet
            # we create a new keyset (keys will be generated at instantiation)
            keyset = MintKeyset(
                seed=seed or self.seed,
                derivation_path=derivation_path,
                version=version or settings.version,
                input_fee_ppk=settings.mint_input_fee_ppk,
            )
            logger.debug(f"Generated new keyset {keyset.id}.")
            if autosave:
                logger.debug(f"crud: storing new keyset {keyset.id}.")
                await self.crud.store_keyset(keyset=keyset, db=self.db)
                logger.trace(f"crud: stored new keyset {keyset.id}.")

        # activate this keyset
        keyset.active = True
        # load the new keyset in self.keysets
        self.keysets[keyset.id] = keyset

        logger.debug(f"Loaded keyset {keyset.id}")
        return keyset

    async def init_keysets(self, autosave: bool = True) -> None:
        """Initializes all keysets of the mint from the db. Loads all past keysets from db
        and generate their keys. Then activate the current keyset set by self.derivation_path.

        Args:
            autosave (bool, optional): Whether the current keyset should be saved if it is
                not in the database yet. Will be passed to `self.activate_keyset` where it is
                generated from `self.derivation_path`. Defaults to True.
        """
        # load all past keysets from db, the keys will be generated at instantiation
        tmp_keysets: List[MintKeyset] = await self.crud.get_keyset(db=self.db)

        # add keysets from db to memory
        for k in tmp_keysets:
            self.keysets[k.id] = k

        logger.info(f"Loaded {len(self.keysets)} keysets from database.")

        # activate the current keyset set by self.derivation_path
        if self.derivation_path:
            self.keyset = await self.activate_keyset(
                derivation_path=self.derivation_path, autosave=autosave
            )
            logger.info(f"Current keyset: {self.keyset.id}")

        # check that we have a least one active keyset
        if not any([k.active for k in self.keysets.values()]):
            raise KeysetError("No active keyset found.")

        # DEPRECATION 0.16.1 – disable base64 keysets if hex equivalent exists
        if settings.mint_inactivate_base64_keysets:
            await self.inactivate_base64_keysets()

    async def inactivate_base64_keysets(self) -> None:
        """Inactivates all base64 keysets that have a hex equivalent."""
        for keyset in self.keysets.values():
            if not keyset.active or not keyset.public_keys:
                continue
            # test if the keyset id is a hex string, if not it's base64
            try:
                int(keyset.id, 16)
            except ValueError:
                # verify that it's base64
                try:
                    _ = base64.b64decode(keyset.id)
                except ValueError:
                    logger.error("Unexpected: keyset id is neither hex nor base64.")
                    continue

                # verify that we have a hex version of the same keyset by comparing public keys
                hex_keyset_id = derive_keyset_id(keys=keyset.public_keys)
                if hex_keyset_id not in [k.id for k in self.keysets.values()]:
                    logger.warning(
                        f"Keyset {keyset.id} is base64 but we don't have a hex version. Ignoring."
                    )
                    continue

                logger.warning(
                    f"Keyset {keyset.id} is base64 and has a hex counterpart, setting inactive."
                )
                keyset.active = False
                self.keysets[keyset.id] = keyset
                await self.crud.update_keyset(keyset=keyset, db=self.db)

    def get_keyset(self, keyset_id: Optional[str] = None) -> Dict[int, str]:
        """Returns a dictionary of hex public keys of a specific keyset for each supported amount"""
        if keyset_id and keyset_id not in self.keysets:
            raise KeysetNotFoundError()
        keyset = self.keysets[keyset_id] if keyset_id else self.keyset
        if not keyset.public_keys:
            raise KeysetError("no public keys for this keyset")
        return {a: p.serialize().hex() for a, p in keyset.public_keys.items()}

    async def get_balance(self) -> int:
        """Returns the balance of the mint."""
        return await self.crud.get_balance(db=self.db)

    # ------- ECASH -------

    async def _invalidate_proofs(
        self,
        *,
        proofs: List[Proof],
        quote_id: Optional[str] = None,
        conn: Optional[Connection] = None,
    ) -> None:
        """Adds proofs to the set of spent proofs and stores them in the db.

        Args:
            proofs (List[Proof]): Proofs to add to known secret table.
            conn: (Optional[Connection], optional): Database connection to reuse. Will create a new one if not given. Defaults to None.
        """
        async with self.db.get_connection(conn) as conn:
            # store in db
            for p in proofs:
                logger.trace(f"Invalidating proof {p.Y}")
                await self.crud.invalidate_proof(
                    proof=p, db=self.db, quote_id=quote_id, conn=conn
                )
                await self.events.submit(
                    ProofState(
                        Y=p.Y, state=ProofSpentState.spent, witness=p.witness or None
                    )
                )

    async def _generate_change_promises(
        self,
        fee_provided: int,
        fee_paid: int,
        outputs: Optional[List[BlindedMessage]],
        keyset: Optional[MintKeyset] = None,
    ) -> List[BlindedSignature]:
        """Generates a set of new promises (blinded signatures) from a set of blank outputs
        (outputs with no or ignored amount) by looking at the difference between the Lightning
        fee reserve provided by the wallet and the actual Lightning fee paid by the mint.

        If there is a positive difference, produces maximum `n_return_outputs` new outputs
        with values close or equal to the fee difference. If the given number of `outputs` matches
        the equation defined in NUT-08, we can be sure to return the overpaid fee perfectly.
        Otherwise, a smaller amount will be returned.

        Args:
            input_amount (int): Amount of the proofs provided by the client.
            output_amount (int): Amount of the melt request to be paid.
            output_fee_paid (int): Actually paid melt network fees.
            outputs (Optional[List[BlindedMessage]]): Outputs to sign for returning the overpaid fees.

        Raises:
            Exception: Output validation failed.

        Returns:
            List[BlindedSignature]: Signatures on the outputs.
        """
        # we make sure that the fee is positive
        overpaid_fee = fee_provided - fee_paid

        if overpaid_fee == 0 or outputs is None:
            return []

        logger.debug(
            f"Lightning fee was: {fee_paid}. User provided: {fee_provided}. "
            f"Returning difference: {overpaid_fee}."
        )

        return_amounts = amount_split(overpaid_fee)

        # We return at most as many outputs as were provided or as many as are
        # required to pay back the overpaid fee.
        n_return_outputs = min(len(outputs), len(return_amounts))

        # we only need as many outputs as we have change to return
        outputs = outputs[:n_return_outputs]

        # we sort the return_amounts in descending order so we only
        # take the largest values in the next step
        return_amounts_sorted = sorted(return_amounts, reverse=True)
        # we need to imprint these amounts into the blanket outputs
        for i in range(len(outputs)):
            outputs[i].amount = return_amounts_sorted[i]  # type: ignore
        if not self._verify_no_duplicate_outputs(outputs):
            raise TransactionError("duplicate promises.")
        return_promises = await self._generate_promises(outputs, keyset)
        return return_promises

    # ------- TRANSACTIONS -------

    async def mint_quote(self, quote_request: PostMintQuoteRequest) -> MintQuote:
        """Creates a mint quote and stores it in the database.

        Args:
            quote_request (PostMintQuoteRequest): Mint quote request.

        Raises:
            Exception: Quote creation failed.

        Returns:
            MintQuote: Mint quote object.
        """
        logger.trace("called request_mint")
        if not quote_request.amount > 0:
            raise TransactionError("amount must be positive")
        if settings.mint_max_peg_in and quote_request.amount > settings.mint_max_peg_in:
            raise NotAllowedError(
                f"Maximum mint amount is {settings.mint_max_peg_in} sat."
            )
        if settings.mint_peg_out_only:
            raise NotAllowedError("Mint does not allow minting new tokens.")

        unit, method = self._verify_and_get_unit_method(
            quote_request.unit, Method.bolt11.name
        )

        if (
            quote_request.description
            and not self.backends[method][unit].supports_description
        ):
            raise NotAllowedError("Backend does not support descriptions.")

        if settings.mint_max_balance:
            balance = await self.get_balance()
            if balance + quote_request.amount > settings.mint_max_balance:
                raise NotAllowedError("Mint has reached maximum balance.")

        if settings.mint_quote_signature_required and not quote_request.pubkey:
            raise QuoteRequiresPubkeyError()

        logger.trace(f"requesting invoice for {unit.str(quote_request.amount)}")
        invoice_response: InvoiceResponse = await self.backends[method][
            unit
        ].create_invoice(
            amount=Amount(unit=unit, amount=quote_request.amount),
            memo=quote_request.description,
        )
        logger.trace(
            f"got invoice {invoice_response.payment_request} with checking id"
            f" {invoice_response.checking_id}"
        )

        if not (invoice_response.payment_request and invoice_response.checking_id):
            raise LightningError("could not fetch bolt11 payment request from backend")

        # get invoice expiry time
        invoice_obj = bolt11.decode(invoice_response.payment_request)

        # NOTE: we normalize the request to lowercase to avoid case sensitivity
        # This works with Lightning but might not work with other methods
        request = invoice_response.payment_request.lower()

        expiry = None
        if invoice_obj.expiry is not None:
            expiry = invoice_obj.date + invoice_obj.expiry

        quote = MintQuote(
            quote=random_hash(),
            method=method.name,
            request=request,
            checking_id=invoice_response.checking_id,
            unit=quote_request.unit,
            amount=quote_request.amount,
            state=MintQuoteState.unpaid,
            created_time=int(time.time()),
            expiry=expiry,
<<<<<<< HEAD
            key=quote_request.pubkey
=======
            pubkey=quote_request.pubkey,
>>>>>>> 369a49e6
        )
        await self.crud.store_mint_quote(quote=quote, db=self.db)
        await self.events.submit(quote)

        return quote

    async def get_mint_quote(self, quote_id: str) -> MintQuote:
        """Returns a mint quote. If the quote is not paid, checks with the backend if the associated request is paid.

        Args:
            quote_id (str): ID of the mint quote.

        Raises:
            Exception: Quote not found.

        Returns:
            MintQuote: Mint quote object.
        """
        quote = await self.crud.get_mint_quote(quote_id=quote_id, db=self.db)
        if not quote:
            raise Exception("quote not found")

        unit, method = self._verify_and_get_unit_method(quote.unit, quote.method)

        if quote.unpaid:
            if not quote.checking_id:
                raise CashuError("quote has no checking id")
            logger.trace(f"Lightning: checking invoice {quote.checking_id}")
            status: PaymentStatus = await self.backends[method][
                unit
            ].get_invoice_status(quote.checking_id)
            if status.settled:
                # change state to paid in one transaction, it could have been marked paid
                # by the invoice listener in the mean time
                async with self.db.get_connection(
                    lock_table="mint_quotes",
                    lock_select_statement=f"quote='{quote_id}'",
                ) as conn:
                    quote = await self.crud.get_mint_quote(
                        quote_id=quote_id, db=self.db, conn=conn
                    )
                    if not quote:
                        raise Exception("quote not found")
                    if quote.unpaid:
                        logger.trace(f"Setting quote {quote_id} as paid")
                        quote.state = MintQuoteState.paid
                        quote.paid_time = int(time.time())
                        await self.crud.update_mint_quote(
                            quote=quote, db=self.db, conn=conn
                        )
                        await self.events.submit(quote)

        return quote

    async def mint(
        self,
        *,
        outputs: List[BlindedMessage],
        quote_id: str,
        witness: Optional[str] = None,
    ) -> List[BlindedSignature]:
        """Mints new coins if quote with `quote_id` was paid. Ingest blind messages `outputs` and returns blind signatures `promises`.

        Args:
            outputs (List[BlindedMessage]): Outputs (blinded messages) to sign.
            quote_id (str): Mint quote id.
<<<<<<< HEAD
            keyset (Optional[MintKeyset], optional): Keyset to use. If not provided, uses active keyset. Defaults to None.
            witness (Optional[str], optional): Optional signature on the mint quote the outputs.
=======
            witness (Optional[str], optional): NUT-19 witness signature. Defaults to None.
>>>>>>> 369a49e6

        Raises:
            Exception: Validation of outputs failed.
            Exception: Quote not paid.
            Exception: Quote already issued.
            Exception: Quote expired.
            Exception: Amount to mint does not match quote amount.

        Returns:
            List[BlindedSignature]: Signatures on the outputs.
        """
        await self._verify_outputs(outputs)
        sum_amount_outputs = sum([b.amount for b in outputs])
        # we already know from _verify_outputs that all outputs have the same unit because they have the same keyset
        output_unit = self.keysets[outputs[0].id].unit

        quote = await self.get_mint_quote(quote_id)
        if quote.pending:
            raise TransactionError("Mint quote already pending.")
        if quote.issued:
            raise TransactionError("Mint quote already issued.")
        if not quote.paid:
            raise QuoteNotPaidError()
        if quote.key and quote.key != "":
            if witness is None:
                raise QuoteWitnessNotProvidedError()
            self._verify_quote_signature(quote, outputs, witness)
        previous_state = quote.state
        await self.db_write._set_mint_quote_pending(quote_id=quote_id)
        try:
            if not quote.unit == output_unit.name:
                raise TransactionError("quote unit does not match output unit")
            if not quote.amount == sum_amount_outputs:
                raise TransactionError("amount to mint does not match quote amount")
            if quote.expiry and quote.expiry > int(time.time()):
                raise TransactionError("quote expired")
            if not self._verify_nut19_mint_quote_witness(quote, witness, outputs):
                raise QuoteInvalidSignatureError()

            promises = await self._generate_promises(outputs)
        except Exception as e:
            await self.db_write._unset_mint_quote_pending(
                quote_id=quote_id, state=previous_state
            )
            raise e
        await self.db_write._unset_mint_quote_pending(
            quote_id=quote_id, state=MintQuoteState.issued
        )

        return promises

    def create_internal_melt_quote(
        self, mint_quote: MintQuote, melt_quote: PostMeltQuoteRequest
    ) -> PaymentQuoteResponse:
        unit, method = self._verify_and_get_unit_method(
            melt_quote.unit, Method.bolt11.name
        )
        # NOTE: we normalize the request to lowercase to avoid case sensitivity
        # This works with Lightning but might not work with other methods
        request = melt_quote.request.lower()

        if not request == mint_quote.request:
            raise TransactionError("bolt11 requests do not match")
        if not mint_quote.unit == melt_quote.unit:
            raise TransactionError("units do not match")
        if not mint_quote.method == method.name:
            raise TransactionError("methods do not match")
        if mint_quote.paid:
            raise TransactionError("mint quote already paid")
        if mint_quote.issued:
            raise TransactionError("mint quote already issued")
        if not mint_quote.unpaid:
            raise TransactionError("mint quote is not unpaid")

        if not mint_quote.checking_id:
            raise TransactionError("mint quote has no checking id")
        if melt_quote.is_mpp:
            raise TransactionError("internal payments do not support mpp")

        internal_fee = Amount(unit, 0)  # no internal fees
        amount = Amount(unit, mint_quote.amount)

        payment_quote = PaymentQuoteResponse(
            checking_id=mint_quote.checking_id,
            amount=amount,
            fee=internal_fee,
        )
        logger.info(
            f"Issuing internal melt quote: {request} ->"
            f" {mint_quote.quote} ({amount.str()} + {internal_fee.str()} fees)"
        )

        return payment_quote

    def validate_payment_quote(
        self, melt_quote: PostMeltQuoteRequest, payment_quote: PaymentQuoteResponse
    ):
        # payment quote validation
        unit, method = self._verify_and_get_unit_method(
            melt_quote.unit, Method.bolt11.name
        )
        if not payment_quote.checking_id:
            raise Exception("quote has no checking id")
        # verify that payment quote amount is as expected
        if melt_quote.is_mpp and melt_quote.mpp_amount != payment_quote.amount.amount:
            raise TransactionError("quote amount not as requested")
        # make sure the backend returned the amount with a correct unit
        if not payment_quote.amount.unit == unit:
            raise TransactionError("payment quote amount units do not match")
        # fee from the backend must be in the same unit as the amount
        if not payment_quote.fee.unit == unit:
            raise TransactionError("payment quote fee units do not match")

    async def melt_quote(
        self, melt_quote: PostMeltQuoteRequest
    ) -> PostMeltQuoteResponse:
        """Creates a melt quote and stores it in the database.

        Args:
            melt_quote (PostMeltQuoteRequest): Melt quote request.

        Raises:
            Exception: Quote invalid.
            Exception: Quote already paid.
            Exception: Quote already issued.

        Returns:
            PostMeltQuoteResponse: Melt quote response.
        """
        unit, method = self._verify_and_get_unit_method(
            melt_quote.unit, Method.bolt11.name
        )

        # NOTE: we normalize the request to lowercase to avoid case sensitivity
        # This works with Lightning but might not work with other methods
        request = melt_quote.request.lower()

        # check if there is a mint quote with the same payment request
        # so that we would be able to handle the transaction internally
        # and therefore respond with internal transaction fees (0 for now)
        mint_quote = await self.crud.get_mint_quote(request=request, db=self.db)
        if mint_quote and mint_quote.unit == melt_quote.unit:
            payment_quote = self.create_internal_melt_quote(mint_quote, melt_quote)
        else:
            # not internal
            # verify that the backend supports mpp if the quote request has an amount
            if melt_quote.is_mpp and not self.backends[method][unit].supports_mpp:
                raise TransactionError("backend does not support mpp")
            # get payment quote by backend
            payment_quote = await self.backends[method][unit].get_payment_quote(
                melt_quote=melt_quote
            )

        self.validate_payment_quote(melt_quote, payment_quote)

        # verify that the amount of the proofs is not larger than the maximum allowed
        if (
            settings.mint_max_peg_out
            and payment_quote.amount.to(unit).amount > settings.mint_max_peg_out
        ):
            raise NotAllowedError(
                f"Maximum melt amount is {settings.mint_max_peg_out} sat."
            )

        # We assume that the request is a bolt11 invoice, this works since we
        # support only the bol11 method for now.
        invoice_obj = bolt11.decode(melt_quote.request)
        if not invoice_obj.amount_msat:
            raise TransactionError("invoice has no amount.")
        # we set the expiry of this quote to the expiry of the bolt11 invoice
        expiry = None
        if invoice_obj.expiry is not None:
            expiry = invoice_obj.date + invoice_obj.expiry

        quote = MeltQuote(
            quote=random_hash(),
            method=method.name,
            request=request,
            checking_id=payment_quote.checking_id,
            unit=unit.name,
            amount=payment_quote.amount.to(unit).amount,
            state=MeltQuoteState.unpaid,
            fee_reserve=payment_quote.fee.to(unit).amount,
            created_time=int(time.time()),
            expiry=expiry,
        )
        await self.crud.store_melt_quote(quote=quote, db=self.db)
        await self.events.submit(quote)

        return PostMeltQuoteResponse(
            quote=quote.quote,
            amount=quote.amount,
            fee_reserve=quote.fee_reserve,
            paid=quote.paid,  # deprecated
            state=quote.state.value,
            expiry=quote.expiry,
        )

    async def get_melt_quote(self, quote_id: str, purge_unknown=False) -> MeltQuote:
        """Returns a melt quote.

        If the melt quote is pending, checks status of the payment with the backend.
            - If settled, sets the quote as paid and invalidates pending proofs (commit).
            - If failed, sets the quote as unpaid and unsets pending proofs (rollback).
            - If purge_unknown is set, do the same for unknown states as for failed states.

        Args:
            quote_id (str): ID of the melt quote.
            purge_unknown (bool, optional): Rollback unknown payment states to unpaid. Defaults to False.

        Raises:
            Exception: Quote not found.

        Returns:
            MeltQuote: Melt quote object.
        """
        melt_quote = await self.crud.get_melt_quote(quote_id=quote_id, db=self.db)
        if not melt_quote:
            raise Exception("quote not found")

        unit, method = self._verify_and_get_unit_method(
            melt_quote.unit, melt_quote.method
        )

        # we only check the state with the backend if there is no associated internal
        # mint quote for this melt quote
        is_internal = await self.crud.get_mint_quote(
            request=melt_quote.request, db=self.db
        )

        if melt_quote.pending and not is_internal:
            logger.debug(
                "Lightning: checking outgoing Lightning payment"
                f" {melt_quote.checking_id}"
            )
            status: PaymentStatus = await self.backends[method][
                unit
            ].get_payment_status(melt_quote.checking_id)
            logger.debug(f"State: {status.result}")
            if status.settled:
                logger.debug(f"Setting quote {quote_id} as paid")
                melt_quote.state = MeltQuoteState.paid
                if status.fee:
                    melt_quote.fee_paid = status.fee.to(unit).amount
                if status.preimage:
                    melt_quote.payment_preimage = status.preimage
                melt_quote.paid_time = int(time.time())
                await self.crud.update_melt_quote(quote=melt_quote, db=self.db)
                await self.events.submit(melt_quote)
                pending_proofs = await self.crud.get_pending_proofs_for_quote(
                    quote_id=quote_id, db=self.db
                )
                await self._invalidate_proofs(proofs=pending_proofs, quote_id=quote_id)
                await self.db_write._unset_proofs_pending(pending_proofs)
            if status.failed or (purge_unknown and status.unknown):
                logger.debug(f"Setting quote {quote_id} as unpaid")
                melt_quote.state = MeltQuoteState.unpaid
                await self.crud.update_melt_quote(quote=melt_quote, db=self.db)
                await self.events.submit(melt_quote)
                pending_proofs = await self.crud.get_pending_proofs_for_quote(
                    quote_id=quote_id, db=self.db
                )
                await self.db_write._unset_proofs_pending(pending_proofs)

        return melt_quote

    async def melt_mint_settle_internally(
        self, melt_quote: MeltQuote, proofs: List[Proof]
    ) -> MeltQuote:
        """Settles a melt quote internally if there is a mint quote with the same payment request.

        `proofs` are passed to determine the ecash input transaction fees for this melt quote.

        Args:
            melt_quote (MeltQuote): Melt quote to settle.
            proofs (List[Proof]): Proofs provided for paying the Lightning invoice.

        Raises:
            Exception: Melt quote already paid.
            Exception: Melt quote already issued.

        Returns:
            MeltQuote: Settled melt quote.
        """
        # first we check if there is a mint quote with the same payment request
        # so that we can handle the transaction internally without the backend
        mint_quote = await self.crud.get_mint_quote(
            request=melt_quote.request, db=self.db
        )
        if not mint_quote:
            return melt_quote

        # settle externally if units are different
        if mint_quote.unit != melt_quote.unit:
            return melt_quote

        # we settle the transaction internally
        if melt_quote.paid:
            raise TransactionError("melt quote already paid")

        # verify amounts from bolt11 invoice
        bolt11_request = melt_quote.request
        invoice_obj = bolt11.decode(bolt11_request)

        if not invoice_obj.amount_msat:
            raise TransactionError("invoice has no amount.")
        if not mint_quote.amount == melt_quote.amount:
            raise TransactionError("amounts do not match")
        if not bolt11_request == mint_quote.request:
            raise TransactionError("bolt11 requests do not match")
        if not mint_quote.method == melt_quote.method:
            raise TransactionError("methods do not match")

        if mint_quote.paid:
            raise TransactionError("mint quote already paid")
        if mint_quote.issued:
            raise TransactionError("mint quote already issued")

        if mint_quote.state != MintQuoteState.unpaid:
            raise TransactionError("mint quote is not unpaid")

        logger.info(
            f"Settling bolt11 payment internally: {melt_quote.quote} ->"
            f" {mint_quote.quote} ({melt_quote.amount} {melt_quote.unit})"
        )

        melt_quote.fee_paid = 0  # no internal fees
        melt_quote.state = MeltQuoteState.paid
        melt_quote.paid_time = int(time.time())

        mint_quote.state = MintQuoteState.paid
        mint_quote.paid_time = melt_quote.paid_time

        async with self.db.get_connection() as conn:
            await self.crud.update_melt_quote(quote=melt_quote, db=self.db, conn=conn)
            await self.crud.update_mint_quote(quote=mint_quote, db=self.db, conn=conn)

        await self.events.submit(melt_quote)
        await self.events.submit(mint_quote)

        return melt_quote

    async def melt(
        self,
        *,
        proofs: List[Proof],
        quote: str,
        outputs: Optional[List[BlindedMessage]] = None,
    ) -> PostMeltQuoteResponse:
        """Invalidates proofs and pays a Lightning invoice.

        Args:
            proofs (List[Proof]): Proofs provided for paying the Lightning invoice
            quote (str): ID of the melt quote.
            outputs (Optional[List[BlindedMessage]]): Blank outputs for returning overpaid fees to the wallet.

        Raises:
            e: Lightning payment unsuccessful

        Returns:
            Tuple[str, List[BlindedMessage]]: Proof of payment and signed outputs for returning overpaid fees to wallet.
        """
        # make sure we're allowed to melt
        if self.disable_melt and settings.mint_disable_melt_on_error:
            raise NotAllowedError("Melt is disabled. Please contact the operator.")

        # get melt quote and check if it was already paid
        melt_quote = await self.get_melt_quote(quote_id=quote)
        if not melt_quote.unpaid:
            raise TransactionError(f"melt quote is not unpaid: {melt_quote.state}")

        unit, method = self._verify_and_get_unit_method(
            melt_quote.unit, melt_quote.method
        )

        # make sure that the outputs (for fee return) are in the same unit as the quote
        if outputs:
            # _verify_outputs checks if all outputs have the same unit
            await self._verify_outputs(outputs, skip_amount_check=True)
            outputs_unit = self.keysets[outputs[0].id].unit
            if not melt_quote.unit == outputs_unit.name:
                raise TransactionError(
                    f"output unit {outputs_unit.name} does not match quote unit {melt_quote.unit}"
                )

        # verify that the amount of the input proofs is equal to the amount of the quote
        total_provided = sum_proofs(proofs)
        input_fees = self.get_fees_for_proofs(proofs)
        total_needed = melt_quote.amount + melt_quote.fee_reserve + input_fees
        # we need the fees specifically for lightning to return the overpaid fees
        fee_reserve_provided = total_provided - melt_quote.amount - input_fees
        if total_provided < total_needed:
            raise TransactionError(
                f"not enough inputs provided for melt. Provided: {total_provided}, needed: {total_needed}"
            )
        if fee_reserve_provided < melt_quote.fee_reserve:
            raise TransactionError(
                f"not enough fee reserve provided for melt. Provided fee reserve: {fee_reserve_provided}, needed: {melt_quote.fee_reserve}"
            )
        # verify that the amount of the proofs is not larger than the maximum allowed
        if settings.mint_max_peg_out and total_provided > settings.mint_max_peg_out:
            raise NotAllowedError(
                f"Maximum melt amount is {settings.mint_max_peg_out} sat."
            )
        # verify inputs and their spending conditions
        # note, we do not verify outputs here, as they are only used for returning overpaid fees
        # We must have called _verify_outputs here already! (see above)
        await self.verify_inputs_and_outputs(proofs=proofs)

        # set proofs to pending to avoid race conditions
        await self.db_write._verify_spent_proofs_and_set_pending(
            proofs, quote_id=melt_quote.quote
        )
        previous_state = melt_quote.state
        melt_quote = await self.db_write._set_melt_quote_pending(melt_quote)

        # if the melt corresponds to an internal mint, mark both as paid
        melt_quote = await self.melt_mint_settle_internally(melt_quote, proofs)
        # quote not paid yet (not internal), pay it with the backend
        if not melt_quote.paid:
            logger.debug(f"Lightning: pay invoice {melt_quote.request}")
            try:
                payment = await self.backends[method][unit].pay_invoice(
                    melt_quote, melt_quote.fee_reserve * 1000
                )
                logger.debug(
                    f"Melt – Result: {payment.result.name}: preimage: {payment.preimage},"
                    f" fee: {payment.fee.str() if payment.fee is not None else 'None'}"
                )
                if (
                    payment.checking_id
                    and payment.checking_id != melt_quote.checking_id
                ):
                    logger.warning(
                        f"pay_invoice returned different checking_id: {payment.checking_id} than melt quote: {melt_quote.checking_id}. Will use it for potentially checking payment status later."
                    )
                    melt_quote.checking_id = payment.checking_id
                    await self.crud.update_melt_quote(quote=melt_quote, db=self.db)
            except Exception as e:
                logger.error(f"Exception during pay_invoice: {e}")
                payment = PaymentResponse(
                    result=PaymentResult.UNKNOWN,
                    error_message=str(e),
                )

            match payment.result:
                case PaymentResult.FAILED | PaymentResult.UNKNOWN:
                    # explicitly check payment status for failed or unknown payment states
                    checking_id = payment.checking_id or melt_quote.checking_id
                    logger.debug(
                        f"Payment state is {payment.result.name}.{' Error: ' + payment.error_message + '.' if payment.error_message else ''} Checking status for {checking_id}."
                    )
                    try:
                        status = await self.backends[method][unit].get_payment_status(
                            checking_id
                        )
                    except Exception as e:
                        # Something went wrong. We might have lost connection to the backend. Keep transaction pending and return.
                        logger.error(
                            f"Lightning backend error: could not check payment status. Proofs for melt quote {melt_quote.quote} are stuck as PENDING.\nError: {e}"
                        )
                        self.disable_melt = True
                        return PostMeltQuoteResponse.from_melt_quote(melt_quote)

                    match status.result:
                        case PaymentResult.FAILED | PaymentResult.UNKNOWN:
                            # Everything as expected. Payment AND a status check both agree on a failure. We roll back the transaction.
                            await self.db_write._unset_proofs_pending(proofs)
                            await self.db_write._unset_melt_quote_pending(
                                quote=melt_quote, state=previous_state
                            )
                            if status.error_message:
                                logger.error(
                                    f"Status check error: {status.error_message}"
                                )
                            raise LightningError(
                                f"Lightning payment failed{': ' + payment.error_message if payment.error_message else ''}."
                            )
                        case _:
                            # Something went wrong with our implementation or the backend. Status check returned different result than payment. Keep transaction pending and return.
                            logger.error(
                                f"Payment state was {payment.result} but additional payment state check returned {status.result.name}. Proofs for melt quote {melt_quote.quote} are stuck as PENDING."
                            )
                            self.disable_melt = True
                            return PostMeltQuoteResponse.from_melt_quote(melt_quote)

                case PaymentResult.SETTLED:
                    # payment successful
                    if payment.fee:
                        melt_quote.fee_paid = payment.fee.to(
                            to_unit=unit, round="up"
                        ).amount
                    if payment.preimage:
                        melt_quote.payment_preimage = payment.preimage
                    # set quote as paid
                    melt_quote.state = MeltQuoteState.paid
                    melt_quote.paid_time = int(time.time())
                    # NOTE: This is the only branch for a successful payment

                case PaymentResult.PENDING | _:
                    logger.debug(
                        f"Lightning payment is {payment.result.name}: {payment.checking_id}"
                    )
                    return PostMeltQuoteResponse.from_melt_quote(melt_quote)

        # melt was successful (either internal or via backend), invalidate proofs
        await self._invalidate_proofs(proofs=proofs, quote_id=melt_quote.quote)
        await self.db_write._unset_proofs_pending(proofs)

        # prepare change to compensate wallet for overpaid fees
        return_promises: List[BlindedSignature] = []
        if outputs:
            return_promises = await self._generate_change_promises(
                fee_provided=fee_reserve_provided,
                fee_paid=melt_quote.fee_paid,
                outputs=outputs,
                keyset=self.keysets[outputs[0].id],
            )

        melt_quote.change = return_promises

        await self.crud.update_melt_quote(quote=melt_quote, db=self.db)
        await self.events.submit(melt_quote)

        return PostMeltQuoteResponse.from_melt_quote(melt_quote)

    async def swap(
        self,
        *,
        proofs: List[Proof],
        outputs: List[BlindedMessage],
        keyset: Optional[MintKeyset] = None,
    ):
        """Consumes proofs and prepares new promises based on the amount swap. Used for swapping tokens
        Before sending or for redeeming tokens for new ones that have been received by another wallet.

        Args:
            proofs (List[Proof]): Proofs to be invalidated for the swap.
            outputs (List[BlindedMessage]): New outputs that should be signed in return.
            keyset (Optional[MintKeyset], optional): Keyset to use. Uses default keyset if not given. Defaults to None.

        Raises:
            Exception: Validation of proofs or outputs failed

        Returns:
            List[BlindedSignature]: New promises (signatures) for the outputs.
        """
        logger.trace("swap called")
        # verify spending inputs, outputs, and spending conditions
        await self.verify_inputs_and_outputs(proofs=proofs, outputs=outputs)
        await self.db_write._verify_spent_proofs_and_set_pending(proofs)
        try:
            async with self.db.get_connection(lock_table="proofs_pending") as conn:
                await self._invalidate_proofs(proofs=proofs, conn=conn)
                promises = await self._generate_promises(outputs, keyset, conn)
        except Exception as e:
            logger.trace(f"swap failed: {e}")
            raise e
        finally:
            # delete proofs from pending list
            await self.db_write._unset_proofs_pending(proofs)

        logger.trace("swap successful")
        return promises

    async def restore(
        self, outputs: List[BlindedMessage]
    ) -> Tuple[List[BlindedMessage], List[BlindedSignature]]:
        signatures: List[BlindedSignature] = []
        return_outputs: List[BlindedMessage] = []
        async with self.db.get_connection() as conn:
            for output in outputs:
                logger.trace(f"looking for promise: {output}")
                promise = await self.crud.get_promise(
                    b_=output.B_, db=self.db, conn=conn
                )
                if promise is not None:
                    signatures.append(promise)
                    return_outputs.append(output)
                    logger.trace(f"promise found: {promise}")
        return return_outputs, signatures

    # ------- BLIND SIGNATURES -------

    async def _generate_promises(
        self,
        outputs: List[BlindedMessage],
        keyset: Optional[MintKeyset] = None,
        conn: Optional[Connection] = None,
    ) -> list[BlindedSignature]:
        """Generates a promises (Blind signatures) for given amount and returns a pair (amount, C').

        Important: When a promises is once created it should be considered issued to the user since the user
        will always be able to restore promises later through the backup restore endpoint. That means that additional
        checks in the code that might decide not to return these promises should be avoided once this function is
        called. Only call this function if the transaction is fully validated!

        Args:
            B_s (List[BlindedMessage]): Blinded secret (point on curve)
            keyset (Optional[MintKeyset], optional): Which keyset to use. Private keys will be taken from this keyset.
                If not given will use the keyset of the first output. Defaults to None.
            conn: (Optional[Connection], optional): Database connection to reuse. Will create a new one if not given. Defaults to None.
        Returns:
            list[BlindedSignature]: Generated BlindedSignatures.
        """
        promises: List[
            Tuple[str, PublicKey, int, PublicKey, PrivateKey, PrivateKey]
        ] = []
        for output in outputs:
            B_ = PublicKey(bytes.fromhex(output.B_), raw=True)
            keyset = keyset or self.keysets[output.id]
            if output.id not in self.keysets:
                raise TransactionError(f"keyset {output.id} not found")
            if output.id != keyset.id:
                raise TransactionError("keyset id does not match output id")
            if not keyset.active:
                raise TransactionError("keyset is not active")
            keyset_id = output.id
            logger.trace(f"Generating promise with keyset {keyset_id}.")
            private_key_amount = keyset.private_keys[output.amount]
            C_, e, s = b_dhke.step2_bob(B_, private_key_amount)
            promises.append((keyset_id, B_, output.amount, C_, e, s))

        keyset = keyset or self.keyset

        signatures = []
        async with self.db.get_connection(conn) as conn:
            for promise in promises:
                keyset_id, B_, amount, C_, e, s = promise
                logger.trace(f"crud: _generate_promise storing promise for {amount}")
                await self.crud.store_promise(
                    amount=amount,
                    id=keyset_id,
                    b_=B_.serialize().hex(),
                    c_=C_.serialize().hex(),
                    e=e.serialize(),
                    s=s.serialize(),
                    db=self.db,
                    conn=conn,
                )
                logger.trace(f"crud: _generate_promise stored promise for {amount}")
                signature = BlindedSignature(
                    id=keyset_id,
                    amount=amount,
                    C_=C_.serialize().hex(),
                    dleq=DLEQ(e=e.serialize(), s=s.serialize()),
                )
                signatures.append(signature)
            return signatures
<|MERGE_RESOLUTION|>--- conflicted
+++ resolved
@@ -1,1196 +1,1183 @@
-import asyncio
-import base64
-import time
-from typing import Dict, List, Mapping, Optional, Tuple
-
-import bolt11
-from loguru import logger
-
-from ..core.base import (
-    DLEQ,
-    Amount,
-    BlindedMessage,
-    BlindedSignature,
-    MeltQuote,
-    MeltQuoteState,
-    Method,
-    MintKeyset,
-    MintQuote,
-    MintQuoteState,
-    Proof,
-    ProofSpentState,
-    ProofState,
-    Unit,
-)
-from ..core.crypto import b_dhke
-from ..core.crypto.aes import AESCipher
-from ..core.crypto.keys import (
-    derive_keyset_id,
-    derive_pubkey,
-    random_hash,
-)
-from ..core.crypto.secp import PrivateKey, PublicKey
-from ..core.db import Connection, Database
-from ..core.errors import (
-    CashuError,
-    KeysetError,
-    KeysetNotFoundError,
-    LightningError,
-    NotAllowedError,
-    QuoteInvalidSignatureError,
-    QuoteNotPaidError,
-<<<<<<< HEAD
-    QuoteWitnessNotProvidedError,
-=======
-    QuoteRequiresPubkeyError,
->>>>>>> 369a49e6
-    TransactionError,
-)
-from ..core.helpers import sum_proofs
-from ..core.models import (
-    PostMeltQuoteRequest,
-    PostMeltQuoteResponse,
-    PostMintQuoteRequest,
-)
-from ..core.settings import settings
-from ..core.split import amount_split
-from ..lightning.base import (
-    InvoiceResponse,
-    LightningBackend,
-    PaymentQuoteResponse,
-    PaymentResponse,
-    PaymentResult,
-    PaymentStatus,
-)
-from ..mint.crud import LedgerCrudSqlite
-from .conditions import LedgerSpendingConditions
-from .db.read import DbReadHelper
-from .db.write import DbWriteHelper
-from .events.events import LedgerEventManager
-from .features import LedgerFeatures
-from .tasks import LedgerTasks
-from .verification import LedgerVerification
-
-
-class Ledger(LedgerVerification, LedgerSpendingConditions, LedgerTasks, LedgerFeatures):
-    backends: Mapping[Method, Mapping[Unit, LightningBackend]] = {}
-    keysets: Dict[str, MintKeyset] = {}
-    events = LedgerEventManager()
-    db_read: DbReadHelper
-    invoice_listener_tasks: List[asyncio.Task] = []
-    disable_melt: bool = False
-
-    def __init__(
-        self,
-        db: Database,
-        seed: str,
-        backends: Mapping[Method, Mapping[Unit, LightningBackend]],
-        seed_decryption_key: Optional[str] = None,
-        derivation_path="",
-        crud=LedgerCrudSqlite(),
-    ):
-        if not seed:
-            raise Exception("seed not set")
-
-        # decrypt seed if seed_decryption_key is set
-        try:
-            self.seed = (
-                AESCipher(seed_decryption_key).decrypt(seed)
-                if seed_decryption_key
-                else seed
-            )
-        except Exception as e:
-            raise Exception(
-                f"Could not decrypt seed. Make sure that the seed is correct and the decryption key is set. {e}"
-            )
-        self.derivation_path = derivation_path
-
-        self.db = db
-        self.crud = crud
-        self.backends = backends
-        self.pubkey = derive_pubkey(self.seed)
-        self.db_read = DbReadHelper(self.db, self.crud)
-        self.db_write = DbWriteHelper(self.db, self.crud, self.events, self.db_read)
-
-    # ------- STARTUP -------
-
-    async def startup_ledger(self):
-        await self._startup_ledger()
-        await self._check_pending_proofs_and_melt_quotes()
-        self.invoice_listener_tasks = await self.dispatch_listeners()
-
-    async def _startup_ledger(self):
-        await self.init_keysets()
-
-        for derivation_path in settings.mint_derivation_path_list:
-            await self.activate_keyset(derivation_path=derivation_path)
-
-        for method in self.backends:
-            for unit in self.backends[method]:
-                logger.info(
-                    f"Using {self.backends[method][unit].__class__.__name__} backend for"
-                    f" method: '{method.name}' and unit: '{unit.name}'"
-                )
-                status = await self.backends[method][unit].status()
-                if status.error_message:
-                    logger.error(
-                        "The backend for"
-                        f" {self.backends[method][unit].__class__.__name__} isn't"
-                        f" working properly: '{status.error_message}'"
-                    )
-                    exit(1)
-                logger.info(f"Backend balance: {status.balance} {unit.name}")
-
-        logger.info(f"Data dir: {settings.cashu_dir}")
-
-    async def shutdown_ledger(self):
-        await self.db.engine.dispose()
-        for task in self.invoice_listener_tasks:
-            task.cancel()
-
-    async def _check_pending_proofs_and_melt_quotes(self):
-        """Startup routine that checks all pending proofs for their melt state and either invalidates
-        them for a successful melt or deletes them if the melt failed.
-        """
-        # get all pending melt quotes
-        melt_quotes = await self.crud.get_all_melt_quotes_from_pending_proofs(
-            db=self.db
-        )
-        if not melt_quotes:
-            return
-        logger.info("Checking pending melt quotes")
-        for quote in melt_quotes:
-            quote = await self.get_melt_quote(quote_id=quote.quote, purge_unknown=True)
-            logger.info(f"Melt quote {quote.quote} state: {quote.state}")
-
-    # ------- KEYS -------
-
-    async def activate_keyset(
-        self,
-        *,
-        derivation_path: str,
-        seed: Optional[str] = None,
-        version: Optional[str] = None,
-        autosave=True,
-    ) -> MintKeyset:
-        """Load the keyset for a derivation path if it already exists. If not generate new one and store in the db.
-
-        Args:
-            derivation_path (_type_): Derivation path from which the keyset is generated.
-            autosave (bool, optional): Store newly-generated keyset if not already in database. Defaults to True.
-
-        Returns:
-            MintKeyset: Keyset
-        """
-        if not derivation_path:
-            raise Exception("derivation path not set")
-        seed = seed or self.seed
-        tmp_keyset_local = MintKeyset(
-            seed=seed,
-            derivation_path=derivation_path,
-            version=version or settings.version,
-        )
-        logger.debug(
-            f"Activating keyset for derivation path {derivation_path} with id"
-            f" {tmp_keyset_local.id}."
-        )
-        # load the keyset from db
-        logger.trace(f"crud: loading keyset for {derivation_path}")
-        tmp_keysets_local: List[MintKeyset] = await self.crud.get_keyset(
-            id=tmp_keyset_local.id, db=self.db
-        )
-        logger.trace(f"crud: loaded {len(tmp_keysets_local)} keysets")
-        if tmp_keysets_local:
-            # we have a keyset with this derivation path in the database
-            keyset = tmp_keysets_local[0]
-        else:
-            # no keyset for this derivation path yet
-            # we create a new keyset (keys will be generated at instantiation)
-            keyset = MintKeyset(
-                seed=seed or self.seed,
-                derivation_path=derivation_path,
-                version=version or settings.version,
-                input_fee_ppk=settings.mint_input_fee_ppk,
-            )
-            logger.debug(f"Generated new keyset {keyset.id}.")
-            if autosave:
-                logger.debug(f"crud: storing new keyset {keyset.id}.")
-                await self.crud.store_keyset(keyset=keyset, db=self.db)
-                logger.trace(f"crud: stored new keyset {keyset.id}.")
-
-        # activate this keyset
-        keyset.active = True
-        # load the new keyset in self.keysets
-        self.keysets[keyset.id] = keyset
-
-        logger.debug(f"Loaded keyset {keyset.id}")
-        return keyset
-
-    async def init_keysets(self, autosave: bool = True) -> None:
-        """Initializes all keysets of the mint from the db. Loads all past keysets from db
-        and generate their keys. Then activate the current keyset set by self.derivation_path.
-
-        Args:
-            autosave (bool, optional): Whether the current keyset should be saved if it is
-                not in the database yet. Will be passed to `self.activate_keyset` where it is
-                generated from `self.derivation_path`. Defaults to True.
-        """
-        # load all past keysets from db, the keys will be generated at instantiation
-        tmp_keysets: List[MintKeyset] = await self.crud.get_keyset(db=self.db)
-
-        # add keysets from db to memory
-        for k in tmp_keysets:
-            self.keysets[k.id] = k
-
-        logger.info(f"Loaded {len(self.keysets)} keysets from database.")
-
-        # activate the current keyset set by self.derivation_path
-        if self.derivation_path:
-            self.keyset = await self.activate_keyset(
-                derivation_path=self.derivation_path, autosave=autosave
-            )
-            logger.info(f"Current keyset: {self.keyset.id}")
-
-        # check that we have a least one active keyset
-        if not any([k.active for k in self.keysets.values()]):
-            raise KeysetError("No active keyset found.")
-
-        # DEPRECATION 0.16.1 – disable base64 keysets if hex equivalent exists
-        if settings.mint_inactivate_base64_keysets:
-            await self.inactivate_base64_keysets()
-
-    async def inactivate_base64_keysets(self) -> None:
-        """Inactivates all base64 keysets that have a hex equivalent."""
-        for keyset in self.keysets.values():
-            if not keyset.active or not keyset.public_keys:
-                continue
-            # test if the keyset id is a hex string, if not it's base64
-            try:
-                int(keyset.id, 16)
-            except ValueError:
-                # verify that it's base64
-                try:
-                    _ = base64.b64decode(keyset.id)
-                except ValueError:
-                    logger.error("Unexpected: keyset id is neither hex nor base64.")
-                    continue
-
-                # verify that we have a hex version of the same keyset by comparing public keys
-                hex_keyset_id = derive_keyset_id(keys=keyset.public_keys)
-                if hex_keyset_id not in [k.id for k in self.keysets.values()]:
-                    logger.warning(
-                        f"Keyset {keyset.id} is base64 but we don't have a hex version. Ignoring."
-                    )
-                    continue
-
-                logger.warning(
-                    f"Keyset {keyset.id} is base64 and has a hex counterpart, setting inactive."
-                )
-                keyset.active = False
-                self.keysets[keyset.id] = keyset
-                await self.crud.update_keyset(keyset=keyset, db=self.db)
-
-    def get_keyset(self, keyset_id: Optional[str] = None) -> Dict[int, str]:
-        """Returns a dictionary of hex public keys of a specific keyset for each supported amount"""
-        if keyset_id and keyset_id not in self.keysets:
-            raise KeysetNotFoundError()
-        keyset = self.keysets[keyset_id] if keyset_id else self.keyset
-        if not keyset.public_keys:
-            raise KeysetError("no public keys for this keyset")
-        return {a: p.serialize().hex() for a, p in keyset.public_keys.items()}
-
-    async def get_balance(self) -> int:
-        """Returns the balance of the mint."""
-        return await self.crud.get_balance(db=self.db)
-
-    # ------- ECASH -------
-
-    async def _invalidate_proofs(
-        self,
-        *,
-        proofs: List[Proof],
-        quote_id: Optional[str] = None,
-        conn: Optional[Connection] = None,
-    ) -> None:
-        """Adds proofs to the set of spent proofs and stores them in the db.
-
-        Args:
-            proofs (List[Proof]): Proofs to add to known secret table.
-            conn: (Optional[Connection], optional): Database connection to reuse. Will create a new one if not given. Defaults to None.
-        """
-        async with self.db.get_connection(conn) as conn:
-            # store in db
-            for p in proofs:
-                logger.trace(f"Invalidating proof {p.Y}")
-                await self.crud.invalidate_proof(
-                    proof=p, db=self.db, quote_id=quote_id, conn=conn
-                )
-                await self.events.submit(
-                    ProofState(
-                        Y=p.Y, state=ProofSpentState.spent, witness=p.witness or None
-                    )
-                )
-
-    async def _generate_change_promises(
-        self,
-        fee_provided: int,
-        fee_paid: int,
-        outputs: Optional[List[BlindedMessage]],
-        keyset: Optional[MintKeyset] = None,
-    ) -> List[BlindedSignature]:
-        """Generates a set of new promises (blinded signatures) from a set of blank outputs
-        (outputs with no or ignored amount) by looking at the difference between the Lightning
-        fee reserve provided by the wallet and the actual Lightning fee paid by the mint.
-
-        If there is a positive difference, produces maximum `n_return_outputs` new outputs
-        with values close or equal to the fee difference. If the given number of `outputs` matches
-        the equation defined in NUT-08, we can be sure to return the overpaid fee perfectly.
-        Otherwise, a smaller amount will be returned.
-
-        Args:
-            input_amount (int): Amount of the proofs provided by the client.
-            output_amount (int): Amount of the melt request to be paid.
-            output_fee_paid (int): Actually paid melt network fees.
-            outputs (Optional[List[BlindedMessage]]): Outputs to sign for returning the overpaid fees.
-
-        Raises:
-            Exception: Output validation failed.
-
-        Returns:
-            List[BlindedSignature]: Signatures on the outputs.
-        """
-        # we make sure that the fee is positive
-        overpaid_fee = fee_provided - fee_paid
-
-        if overpaid_fee == 0 or outputs is None:
-            return []
-
-        logger.debug(
-            f"Lightning fee was: {fee_paid}. User provided: {fee_provided}. "
-            f"Returning difference: {overpaid_fee}."
-        )
-
-        return_amounts = amount_split(overpaid_fee)
-
-        # We return at most as many outputs as were provided or as many as are
-        # required to pay back the overpaid fee.
-        n_return_outputs = min(len(outputs), len(return_amounts))
-
-        # we only need as many outputs as we have change to return
-        outputs = outputs[:n_return_outputs]
-
-        # we sort the return_amounts in descending order so we only
-        # take the largest values in the next step
-        return_amounts_sorted = sorted(return_amounts, reverse=True)
-        # we need to imprint these amounts into the blanket outputs
-        for i in range(len(outputs)):
-            outputs[i].amount = return_amounts_sorted[i]  # type: ignore
-        if not self._verify_no_duplicate_outputs(outputs):
-            raise TransactionError("duplicate promises.")
-        return_promises = await self._generate_promises(outputs, keyset)
-        return return_promises
-
-    # ------- TRANSACTIONS -------
-
-    async def mint_quote(self, quote_request: PostMintQuoteRequest) -> MintQuote:
-        """Creates a mint quote and stores it in the database.
-
-        Args:
-            quote_request (PostMintQuoteRequest): Mint quote request.
-
-        Raises:
-            Exception: Quote creation failed.
-
-        Returns:
-            MintQuote: Mint quote object.
-        """
-        logger.trace("called request_mint")
-        if not quote_request.amount > 0:
-            raise TransactionError("amount must be positive")
-        if settings.mint_max_peg_in and quote_request.amount > settings.mint_max_peg_in:
-            raise NotAllowedError(
-                f"Maximum mint amount is {settings.mint_max_peg_in} sat."
-            )
-        if settings.mint_peg_out_only:
-            raise NotAllowedError("Mint does not allow minting new tokens.")
-
-        unit, method = self._verify_and_get_unit_method(
-            quote_request.unit, Method.bolt11.name
-        )
-
-        if (
-            quote_request.description
-            and not self.backends[method][unit].supports_description
-        ):
-            raise NotAllowedError("Backend does not support descriptions.")
-
-        if settings.mint_max_balance:
-            balance = await self.get_balance()
-            if balance + quote_request.amount > settings.mint_max_balance:
-                raise NotAllowedError("Mint has reached maximum balance.")
-
-        if settings.mint_quote_signature_required and not quote_request.pubkey:
-            raise QuoteRequiresPubkeyError()
-
-        logger.trace(f"requesting invoice for {unit.str(quote_request.amount)}")
-        invoice_response: InvoiceResponse = await self.backends[method][
-            unit
-        ].create_invoice(
-            amount=Amount(unit=unit, amount=quote_request.amount),
-            memo=quote_request.description,
-        )
-        logger.trace(
-            f"got invoice {invoice_response.payment_request} with checking id"
-            f" {invoice_response.checking_id}"
-        )
-
-        if not (invoice_response.payment_request and invoice_response.checking_id):
-            raise LightningError("could not fetch bolt11 payment request from backend")
-
-        # get invoice expiry time
-        invoice_obj = bolt11.decode(invoice_response.payment_request)
-
-        # NOTE: we normalize the request to lowercase to avoid case sensitivity
-        # This works with Lightning but might not work with other methods
-        request = invoice_response.payment_request.lower()
-
-        expiry = None
-        if invoice_obj.expiry is not None:
-            expiry = invoice_obj.date + invoice_obj.expiry
-
-        quote = MintQuote(
-            quote=random_hash(),
-            method=method.name,
-            request=request,
-            checking_id=invoice_response.checking_id,
-            unit=quote_request.unit,
-            amount=quote_request.amount,
-            state=MintQuoteState.unpaid,
-            created_time=int(time.time()),
-            expiry=expiry,
-<<<<<<< HEAD
-            key=quote_request.pubkey
-=======
-            pubkey=quote_request.pubkey,
->>>>>>> 369a49e6
-        )
-        await self.crud.store_mint_quote(quote=quote, db=self.db)
-        await self.events.submit(quote)
-
-        return quote
-
-    async def get_mint_quote(self, quote_id: str) -> MintQuote:
-        """Returns a mint quote. If the quote is not paid, checks with the backend if the associated request is paid.
-
-        Args:
-            quote_id (str): ID of the mint quote.
-
-        Raises:
-            Exception: Quote not found.
-
-        Returns:
-            MintQuote: Mint quote object.
-        """
-        quote = await self.crud.get_mint_quote(quote_id=quote_id, db=self.db)
-        if not quote:
-            raise Exception("quote not found")
-
-        unit, method = self._verify_and_get_unit_method(quote.unit, quote.method)
-
-        if quote.unpaid:
-            if not quote.checking_id:
-                raise CashuError("quote has no checking id")
-            logger.trace(f"Lightning: checking invoice {quote.checking_id}")
-            status: PaymentStatus = await self.backends[method][
-                unit
-            ].get_invoice_status(quote.checking_id)
-            if status.settled:
-                # change state to paid in one transaction, it could have been marked paid
-                # by the invoice listener in the mean time
-                async with self.db.get_connection(
-                    lock_table="mint_quotes",
-                    lock_select_statement=f"quote='{quote_id}'",
-                ) as conn:
-                    quote = await self.crud.get_mint_quote(
-                        quote_id=quote_id, db=self.db, conn=conn
-                    )
-                    if not quote:
-                        raise Exception("quote not found")
-                    if quote.unpaid:
-                        logger.trace(f"Setting quote {quote_id} as paid")
-                        quote.state = MintQuoteState.paid
-                        quote.paid_time = int(time.time())
-                        await self.crud.update_mint_quote(
-                            quote=quote, db=self.db, conn=conn
-                        )
-                        await self.events.submit(quote)
-
-        return quote
-
-    async def mint(
-        self,
-        *,
-        outputs: List[BlindedMessage],
-        quote_id: str,
-        witness: Optional[str] = None,
-    ) -> List[BlindedSignature]:
-        """Mints new coins if quote with `quote_id` was paid. Ingest blind messages `outputs` and returns blind signatures `promises`.
-
-        Args:
-            outputs (List[BlindedMessage]): Outputs (blinded messages) to sign.
-            quote_id (str): Mint quote id.
-<<<<<<< HEAD
-            keyset (Optional[MintKeyset], optional): Keyset to use. If not provided, uses active keyset. Defaults to None.
-            witness (Optional[str], optional): Optional signature on the mint quote the outputs.
-=======
-            witness (Optional[str], optional): NUT-19 witness signature. Defaults to None.
->>>>>>> 369a49e6
-
-        Raises:
-            Exception: Validation of outputs failed.
-            Exception: Quote not paid.
-            Exception: Quote already issued.
-            Exception: Quote expired.
-            Exception: Amount to mint does not match quote amount.
-
-        Returns:
-            List[BlindedSignature]: Signatures on the outputs.
-        """
-        await self._verify_outputs(outputs)
-        sum_amount_outputs = sum([b.amount for b in outputs])
-        # we already know from _verify_outputs that all outputs have the same unit because they have the same keyset
-        output_unit = self.keysets[outputs[0].id].unit
-
-        quote = await self.get_mint_quote(quote_id)
-        if quote.pending:
-            raise TransactionError("Mint quote already pending.")
-        if quote.issued:
-            raise TransactionError("Mint quote already issued.")
-        if not quote.paid:
-            raise QuoteNotPaidError()
-        if quote.key and quote.key != "":
-            if witness is None:
-                raise QuoteWitnessNotProvidedError()
-            self._verify_quote_signature(quote, outputs, witness)
-        previous_state = quote.state
-        await self.db_write._set_mint_quote_pending(quote_id=quote_id)
-        try:
-            if not quote.unit == output_unit.name:
-                raise TransactionError("quote unit does not match output unit")
-            if not quote.amount == sum_amount_outputs:
-                raise TransactionError("amount to mint does not match quote amount")
-            if quote.expiry and quote.expiry > int(time.time()):
-                raise TransactionError("quote expired")
-            if not self._verify_nut19_mint_quote_witness(quote, witness, outputs):
-                raise QuoteInvalidSignatureError()
-
-            promises = await self._generate_promises(outputs)
-        except Exception as e:
-            await self.db_write._unset_mint_quote_pending(
-                quote_id=quote_id, state=previous_state
-            )
-            raise e
-        await self.db_write._unset_mint_quote_pending(
-            quote_id=quote_id, state=MintQuoteState.issued
-        )
-
-        return promises
-
-    def create_internal_melt_quote(
-        self, mint_quote: MintQuote, melt_quote: PostMeltQuoteRequest
-    ) -> PaymentQuoteResponse:
-        unit, method = self._verify_and_get_unit_method(
-            melt_quote.unit, Method.bolt11.name
-        )
-        # NOTE: we normalize the request to lowercase to avoid case sensitivity
-        # This works with Lightning but might not work with other methods
-        request = melt_quote.request.lower()
-
-        if not request == mint_quote.request:
-            raise TransactionError("bolt11 requests do not match")
-        if not mint_quote.unit == melt_quote.unit:
-            raise TransactionError("units do not match")
-        if not mint_quote.method == method.name:
-            raise TransactionError("methods do not match")
-        if mint_quote.paid:
-            raise TransactionError("mint quote already paid")
-        if mint_quote.issued:
-            raise TransactionError("mint quote already issued")
-        if not mint_quote.unpaid:
-            raise TransactionError("mint quote is not unpaid")
-
-        if not mint_quote.checking_id:
-            raise TransactionError("mint quote has no checking id")
-        if melt_quote.is_mpp:
-            raise TransactionError("internal payments do not support mpp")
-
-        internal_fee = Amount(unit, 0)  # no internal fees
-        amount = Amount(unit, mint_quote.amount)
-
-        payment_quote = PaymentQuoteResponse(
-            checking_id=mint_quote.checking_id,
-            amount=amount,
-            fee=internal_fee,
-        )
-        logger.info(
-            f"Issuing internal melt quote: {request} ->"
-            f" {mint_quote.quote} ({amount.str()} + {internal_fee.str()} fees)"
-        )
-
-        return payment_quote
-
-    def validate_payment_quote(
-        self, melt_quote: PostMeltQuoteRequest, payment_quote: PaymentQuoteResponse
-    ):
-        # payment quote validation
-        unit, method = self._verify_and_get_unit_method(
-            melt_quote.unit, Method.bolt11.name
-        )
-        if not payment_quote.checking_id:
-            raise Exception("quote has no checking id")
-        # verify that payment quote amount is as expected
-        if melt_quote.is_mpp and melt_quote.mpp_amount != payment_quote.amount.amount:
-            raise TransactionError("quote amount not as requested")
-        # make sure the backend returned the amount with a correct unit
-        if not payment_quote.amount.unit == unit:
-            raise TransactionError("payment quote amount units do not match")
-        # fee from the backend must be in the same unit as the amount
-        if not payment_quote.fee.unit == unit:
-            raise TransactionError("payment quote fee units do not match")
-
-    async def melt_quote(
-        self, melt_quote: PostMeltQuoteRequest
-    ) -> PostMeltQuoteResponse:
-        """Creates a melt quote and stores it in the database.
-
-        Args:
-            melt_quote (PostMeltQuoteRequest): Melt quote request.
-
-        Raises:
-            Exception: Quote invalid.
-            Exception: Quote already paid.
-            Exception: Quote already issued.
-
-        Returns:
-            PostMeltQuoteResponse: Melt quote response.
-        """
-        unit, method = self._verify_and_get_unit_method(
-            melt_quote.unit, Method.bolt11.name
-        )
-
-        # NOTE: we normalize the request to lowercase to avoid case sensitivity
-        # This works with Lightning but might not work with other methods
-        request = melt_quote.request.lower()
-
-        # check if there is a mint quote with the same payment request
-        # so that we would be able to handle the transaction internally
-        # and therefore respond with internal transaction fees (0 for now)
-        mint_quote = await self.crud.get_mint_quote(request=request, db=self.db)
-        if mint_quote and mint_quote.unit == melt_quote.unit:
-            payment_quote = self.create_internal_melt_quote(mint_quote, melt_quote)
-        else:
-            # not internal
-            # verify that the backend supports mpp if the quote request has an amount
-            if melt_quote.is_mpp and not self.backends[method][unit].supports_mpp:
-                raise TransactionError("backend does not support mpp")
-            # get payment quote by backend
-            payment_quote = await self.backends[method][unit].get_payment_quote(
-                melt_quote=melt_quote
-            )
-
-        self.validate_payment_quote(melt_quote, payment_quote)
-
-        # verify that the amount of the proofs is not larger than the maximum allowed
-        if (
-            settings.mint_max_peg_out
-            and payment_quote.amount.to(unit).amount > settings.mint_max_peg_out
-        ):
-            raise NotAllowedError(
-                f"Maximum melt amount is {settings.mint_max_peg_out} sat."
-            )
-
-        # We assume that the request is a bolt11 invoice, this works since we
-        # support only the bol11 method for now.
-        invoice_obj = bolt11.decode(melt_quote.request)
-        if not invoice_obj.amount_msat:
-            raise TransactionError("invoice has no amount.")
-        # we set the expiry of this quote to the expiry of the bolt11 invoice
-        expiry = None
-        if invoice_obj.expiry is not None:
-            expiry = invoice_obj.date + invoice_obj.expiry
-
-        quote = MeltQuote(
-            quote=random_hash(),
-            method=method.name,
-            request=request,
-            checking_id=payment_quote.checking_id,
-            unit=unit.name,
-            amount=payment_quote.amount.to(unit).amount,
-            state=MeltQuoteState.unpaid,
-            fee_reserve=payment_quote.fee.to(unit).amount,
-            created_time=int(time.time()),
-            expiry=expiry,
-        )
-        await self.crud.store_melt_quote(quote=quote, db=self.db)
-        await self.events.submit(quote)
-
-        return PostMeltQuoteResponse(
-            quote=quote.quote,
-            amount=quote.amount,
-            fee_reserve=quote.fee_reserve,
-            paid=quote.paid,  # deprecated
-            state=quote.state.value,
-            expiry=quote.expiry,
-        )
-
-    async def get_melt_quote(self, quote_id: str, purge_unknown=False) -> MeltQuote:
-        """Returns a melt quote.
-
-        If the melt quote is pending, checks status of the payment with the backend.
-            - If settled, sets the quote as paid and invalidates pending proofs (commit).
-            - If failed, sets the quote as unpaid and unsets pending proofs (rollback).
-            - If purge_unknown is set, do the same for unknown states as for failed states.
-
-        Args:
-            quote_id (str): ID of the melt quote.
-            purge_unknown (bool, optional): Rollback unknown payment states to unpaid. Defaults to False.
-
-        Raises:
-            Exception: Quote not found.
-
-        Returns:
-            MeltQuote: Melt quote object.
-        """
-        melt_quote = await self.crud.get_melt_quote(quote_id=quote_id, db=self.db)
-        if not melt_quote:
-            raise Exception("quote not found")
-
-        unit, method = self._verify_and_get_unit_method(
-            melt_quote.unit, melt_quote.method
-        )
-
-        # we only check the state with the backend if there is no associated internal
-        # mint quote for this melt quote
-        is_internal = await self.crud.get_mint_quote(
-            request=melt_quote.request, db=self.db
-        )
-
-        if melt_quote.pending and not is_internal:
-            logger.debug(
-                "Lightning: checking outgoing Lightning payment"
-                f" {melt_quote.checking_id}"
-            )
-            status: PaymentStatus = await self.backends[method][
-                unit
-            ].get_payment_status(melt_quote.checking_id)
-            logger.debug(f"State: {status.result}")
-            if status.settled:
-                logger.debug(f"Setting quote {quote_id} as paid")
-                melt_quote.state = MeltQuoteState.paid
-                if status.fee:
-                    melt_quote.fee_paid = status.fee.to(unit).amount
-                if status.preimage:
-                    melt_quote.payment_preimage = status.preimage
-                melt_quote.paid_time = int(time.time())
-                await self.crud.update_melt_quote(quote=melt_quote, db=self.db)
-                await self.events.submit(melt_quote)
-                pending_proofs = await self.crud.get_pending_proofs_for_quote(
-                    quote_id=quote_id, db=self.db
-                )
-                await self._invalidate_proofs(proofs=pending_proofs, quote_id=quote_id)
-                await self.db_write._unset_proofs_pending(pending_proofs)
-            if status.failed or (purge_unknown and status.unknown):
-                logger.debug(f"Setting quote {quote_id} as unpaid")
-                melt_quote.state = MeltQuoteState.unpaid
-                await self.crud.update_melt_quote(quote=melt_quote, db=self.db)
-                await self.events.submit(melt_quote)
-                pending_proofs = await self.crud.get_pending_proofs_for_quote(
-                    quote_id=quote_id, db=self.db
-                )
-                await self.db_write._unset_proofs_pending(pending_proofs)
-
-        return melt_quote
-
-    async def melt_mint_settle_internally(
-        self, melt_quote: MeltQuote, proofs: List[Proof]
-    ) -> MeltQuote:
-        """Settles a melt quote internally if there is a mint quote with the same payment request.
-
-        `proofs` are passed to determine the ecash input transaction fees for this melt quote.
-
-        Args:
-            melt_quote (MeltQuote): Melt quote to settle.
-            proofs (List[Proof]): Proofs provided for paying the Lightning invoice.
-
-        Raises:
-            Exception: Melt quote already paid.
-            Exception: Melt quote already issued.
-
-        Returns:
-            MeltQuote: Settled melt quote.
-        """
-        # first we check if there is a mint quote with the same payment request
-        # so that we can handle the transaction internally without the backend
-        mint_quote = await self.crud.get_mint_quote(
-            request=melt_quote.request, db=self.db
-        )
-        if not mint_quote:
-            return melt_quote
-
-        # settle externally if units are different
-        if mint_quote.unit != melt_quote.unit:
-            return melt_quote
-
-        # we settle the transaction internally
-        if melt_quote.paid:
-            raise TransactionError("melt quote already paid")
-
-        # verify amounts from bolt11 invoice
-        bolt11_request = melt_quote.request
-        invoice_obj = bolt11.decode(bolt11_request)
-
-        if not invoice_obj.amount_msat:
-            raise TransactionError("invoice has no amount.")
-        if not mint_quote.amount == melt_quote.amount:
-            raise TransactionError("amounts do not match")
-        if not bolt11_request == mint_quote.request:
-            raise TransactionError("bolt11 requests do not match")
-        if not mint_quote.method == melt_quote.method:
-            raise TransactionError("methods do not match")
-
-        if mint_quote.paid:
-            raise TransactionError("mint quote already paid")
-        if mint_quote.issued:
-            raise TransactionError("mint quote already issued")
-
-        if mint_quote.state != MintQuoteState.unpaid:
-            raise TransactionError("mint quote is not unpaid")
-
-        logger.info(
-            f"Settling bolt11 payment internally: {melt_quote.quote} ->"
-            f" {mint_quote.quote} ({melt_quote.amount} {melt_quote.unit})"
-        )
-
-        melt_quote.fee_paid = 0  # no internal fees
-        melt_quote.state = MeltQuoteState.paid
-        melt_quote.paid_time = int(time.time())
-
-        mint_quote.state = MintQuoteState.paid
-        mint_quote.paid_time = melt_quote.paid_time
-
-        async with self.db.get_connection() as conn:
-            await self.crud.update_melt_quote(quote=melt_quote, db=self.db, conn=conn)
-            await self.crud.update_mint_quote(quote=mint_quote, db=self.db, conn=conn)
-
-        await self.events.submit(melt_quote)
-        await self.events.submit(mint_quote)
-
-        return melt_quote
-
-    async def melt(
-        self,
-        *,
-        proofs: List[Proof],
-        quote: str,
-        outputs: Optional[List[BlindedMessage]] = None,
-    ) -> PostMeltQuoteResponse:
-        """Invalidates proofs and pays a Lightning invoice.
-
-        Args:
-            proofs (List[Proof]): Proofs provided for paying the Lightning invoice
-            quote (str): ID of the melt quote.
-            outputs (Optional[List[BlindedMessage]]): Blank outputs for returning overpaid fees to the wallet.
-
-        Raises:
-            e: Lightning payment unsuccessful
-
-        Returns:
-            Tuple[str, List[BlindedMessage]]: Proof of payment and signed outputs for returning overpaid fees to wallet.
-        """
-        # make sure we're allowed to melt
-        if self.disable_melt and settings.mint_disable_melt_on_error:
-            raise NotAllowedError("Melt is disabled. Please contact the operator.")
-
-        # get melt quote and check if it was already paid
-        melt_quote = await self.get_melt_quote(quote_id=quote)
-        if not melt_quote.unpaid:
-            raise TransactionError(f"melt quote is not unpaid: {melt_quote.state}")
-
-        unit, method = self._verify_and_get_unit_method(
-            melt_quote.unit, melt_quote.method
-        )
-
-        # make sure that the outputs (for fee return) are in the same unit as the quote
-        if outputs:
-            # _verify_outputs checks if all outputs have the same unit
-            await self._verify_outputs(outputs, skip_amount_check=True)
-            outputs_unit = self.keysets[outputs[0].id].unit
-            if not melt_quote.unit == outputs_unit.name:
-                raise TransactionError(
-                    f"output unit {outputs_unit.name} does not match quote unit {melt_quote.unit}"
-                )
-
-        # verify that the amount of the input proofs is equal to the amount of the quote
-        total_provided = sum_proofs(proofs)
-        input_fees = self.get_fees_for_proofs(proofs)
-        total_needed = melt_quote.amount + melt_quote.fee_reserve + input_fees
-        # we need the fees specifically for lightning to return the overpaid fees
-        fee_reserve_provided = total_provided - melt_quote.amount - input_fees
-        if total_provided < total_needed:
-            raise TransactionError(
-                f"not enough inputs provided for melt. Provided: {total_provided}, needed: {total_needed}"
-            )
-        if fee_reserve_provided < melt_quote.fee_reserve:
-            raise TransactionError(
-                f"not enough fee reserve provided for melt. Provided fee reserve: {fee_reserve_provided}, needed: {melt_quote.fee_reserve}"
-            )
-        # verify that the amount of the proofs is not larger than the maximum allowed
-        if settings.mint_max_peg_out and total_provided > settings.mint_max_peg_out:
-            raise NotAllowedError(
-                f"Maximum melt amount is {settings.mint_max_peg_out} sat."
-            )
-        # verify inputs and their spending conditions
-        # note, we do not verify outputs here, as they are only used for returning overpaid fees
-        # We must have called _verify_outputs here already! (see above)
-        await self.verify_inputs_and_outputs(proofs=proofs)
-
-        # set proofs to pending to avoid race conditions
-        await self.db_write._verify_spent_proofs_and_set_pending(
-            proofs, quote_id=melt_quote.quote
-        )
-        previous_state = melt_quote.state
-        melt_quote = await self.db_write._set_melt_quote_pending(melt_quote)
-
-        # if the melt corresponds to an internal mint, mark both as paid
-        melt_quote = await self.melt_mint_settle_internally(melt_quote, proofs)
-        # quote not paid yet (not internal), pay it with the backend
-        if not melt_quote.paid:
-            logger.debug(f"Lightning: pay invoice {melt_quote.request}")
-            try:
-                payment = await self.backends[method][unit].pay_invoice(
-                    melt_quote, melt_quote.fee_reserve * 1000
-                )
-                logger.debug(
-                    f"Melt – Result: {payment.result.name}: preimage: {payment.preimage},"
-                    f" fee: {payment.fee.str() if payment.fee is not None else 'None'}"
-                )
-                if (
-                    payment.checking_id
-                    and payment.checking_id != melt_quote.checking_id
-                ):
-                    logger.warning(
-                        f"pay_invoice returned different checking_id: {payment.checking_id} than melt quote: {melt_quote.checking_id}. Will use it for potentially checking payment status later."
-                    )
-                    melt_quote.checking_id = payment.checking_id
-                    await self.crud.update_melt_quote(quote=melt_quote, db=self.db)
-            except Exception as e:
-                logger.error(f"Exception during pay_invoice: {e}")
-                payment = PaymentResponse(
-                    result=PaymentResult.UNKNOWN,
-                    error_message=str(e),
-                )
-
-            match payment.result:
-                case PaymentResult.FAILED | PaymentResult.UNKNOWN:
-                    # explicitly check payment status for failed or unknown payment states
-                    checking_id = payment.checking_id or melt_quote.checking_id
-                    logger.debug(
-                        f"Payment state is {payment.result.name}.{' Error: ' + payment.error_message + '.' if payment.error_message else ''} Checking status for {checking_id}."
-                    )
-                    try:
-                        status = await self.backends[method][unit].get_payment_status(
-                            checking_id
-                        )
-                    except Exception as e:
-                        # Something went wrong. We might have lost connection to the backend. Keep transaction pending and return.
-                        logger.error(
-                            f"Lightning backend error: could not check payment status. Proofs for melt quote {melt_quote.quote} are stuck as PENDING.\nError: {e}"
-                        )
-                        self.disable_melt = True
-                        return PostMeltQuoteResponse.from_melt_quote(melt_quote)
-
-                    match status.result:
-                        case PaymentResult.FAILED | PaymentResult.UNKNOWN:
-                            # Everything as expected. Payment AND a status check both agree on a failure. We roll back the transaction.
-                            await self.db_write._unset_proofs_pending(proofs)
-                            await self.db_write._unset_melt_quote_pending(
-                                quote=melt_quote, state=previous_state
-                            )
-                            if status.error_message:
-                                logger.error(
-                                    f"Status check error: {status.error_message}"
-                                )
-                            raise LightningError(
-                                f"Lightning payment failed{': ' + payment.error_message if payment.error_message else ''}."
-                            )
-                        case _:
-                            # Something went wrong with our implementation or the backend. Status check returned different result than payment. Keep transaction pending and return.
-                            logger.error(
-                                f"Payment state was {payment.result} but additional payment state check returned {status.result.name}. Proofs for melt quote {melt_quote.quote} are stuck as PENDING."
-                            )
-                            self.disable_melt = True
-                            return PostMeltQuoteResponse.from_melt_quote(melt_quote)
-
-                case PaymentResult.SETTLED:
-                    # payment successful
-                    if payment.fee:
-                        melt_quote.fee_paid = payment.fee.to(
-                            to_unit=unit, round="up"
-                        ).amount
-                    if payment.preimage:
-                        melt_quote.payment_preimage = payment.preimage
-                    # set quote as paid
-                    melt_quote.state = MeltQuoteState.paid
-                    melt_quote.paid_time = int(time.time())
-                    # NOTE: This is the only branch for a successful payment
-
-                case PaymentResult.PENDING | _:
-                    logger.debug(
-                        f"Lightning payment is {payment.result.name}: {payment.checking_id}"
-                    )
-                    return PostMeltQuoteResponse.from_melt_quote(melt_quote)
-
-        # melt was successful (either internal or via backend), invalidate proofs
-        await self._invalidate_proofs(proofs=proofs, quote_id=melt_quote.quote)
-        await self.db_write._unset_proofs_pending(proofs)
-
-        # prepare change to compensate wallet for overpaid fees
-        return_promises: List[BlindedSignature] = []
-        if outputs:
-            return_promises = await self._generate_change_promises(
-                fee_provided=fee_reserve_provided,
-                fee_paid=melt_quote.fee_paid,
-                outputs=outputs,
-                keyset=self.keysets[outputs[0].id],
-            )
-
-        melt_quote.change = return_promises
-
-        await self.crud.update_melt_quote(quote=melt_quote, db=self.db)
-        await self.events.submit(melt_quote)
-
-        return PostMeltQuoteResponse.from_melt_quote(melt_quote)
-
-    async def swap(
-        self,
-        *,
-        proofs: List[Proof],
-        outputs: List[BlindedMessage],
-        keyset: Optional[MintKeyset] = None,
-    ):
-        """Consumes proofs and prepares new promises based on the amount swap. Used for swapping tokens
-        Before sending or for redeeming tokens for new ones that have been received by another wallet.
-
-        Args:
-            proofs (List[Proof]): Proofs to be invalidated for the swap.
-            outputs (List[BlindedMessage]): New outputs that should be signed in return.
-            keyset (Optional[MintKeyset], optional): Keyset to use. Uses default keyset if not given. Defaults to None.
-
-        Raises:
-            Exception: Validation of proofs or outputs failed
-
-        Returns:
-            List[BlindedSignature]: New promises (signatures) for the outputs.
-        """
-        logger.trace("swap called")
-        # verify spending inputs, outputs, and spending conditions
-        await self.verify_inputs_and_outputs(proofs=proofs, outputs=outputs)
-        await self.db_write._verify_spent_proofs_and_set_pending(proofs)
-        try:
-            async with self.db.get_connection(lock_table="proofs_pending") as conn:
-                await self._invalidate_proofs(proofs=proofs, conn=conn)
-                promises = await self._generate_promises(outputs, keyset, conn)
-        except Exception as e:
-            logger.trace(f"swap failed: {e}")
-            raise e
-        finally:
-            # delete proofs from pending list
-            await self.db_write._unset_proofs_pending(proofs)
-
-        logger.trace("swap successful")
-        return promises
-
-    async def restore(
-        self, outputs: List[BlindedMessage]
-    ) -> Tuple[List[BlindedMessage], List[BlindedSignature]]:
-        signatures: List[BlindedSignature] = []
-        return_outputs: List[BlindedMessage] = []
-        async with self.db.get_connection() as conn:
-            for output in outputs:
-                logger.trace(f"looking for promise: {output}")
-                promise = await self.crud.get_promise(
-                    b_=output.B_, db=self.db, conn=conn
-                )
-                if promise is not None:
-                    signatures.append(promise)
-                    return_outputs.append(output)
-                    logger.trace(f"promise found: {promise}")
-        return return_outputs, signatures
-
-    # ------- BLIND SIGNATURES -------
-
-    async def _generate_promises(
-        self,
-        outputs: List[BlindedMessage],
-        keyset: Optional[MintKeyset] = None,
-        conn: Optional[Connection] = None,
-    ) -> list[BlindedSignature]:
-        """Generates a promises (Blind signatures) for given amount and returns a pair (amount, C').
-
-        Important: When a promises is once created it should be considered issued to the user since the user
-        will always be able to restore promises later through the backup restore endpoint. That means that additional
-        checks in the code that might decide not to return these promises should be avoided once this function is
-        called. Only call this function if the transaction is fully validated!
-
-        Args:
-            B_s (List[BlindedMessage]): Blinded secret (point on curve)
-            keyset (Optional[MintKeyset], optional): Which keyset to use. Private keys will be taken from this keyset.
-                If not given will use the keyset of the first output. Defaults to None.
-            conn: (Optional[Connection], optional): Database connection to reuse. Will create a new one if not given. Defaults to None.
-        Returns:
-            list[BlindedSignature]: Generated BlindedSignatures.
-        """
-        promises: List[
-            Tuple[str, PublicKey, int, PublicKey, PrivateKey, PrivateKey]
-        ] = []
-        for output in outputs:
-            B_ = PublicKey(bytes.fromhex(output.B_), raw=True)
-            keyset = keyset or self.keysets[output.id]
-            if output.id not in self.keysets:
-                raise TransactionError(f"keyset {output.id} not found")
-            if output.id != keyset.id:
-                raise TransactionError("keyset id does not match output id")
-            if not keyset.active:
-                raise TransactionError("keyset is not active")
-            keyset_id = output.id
-            logger.trace(f"Generating promise with keyset {keyset_id}.")
-            private_key_amount = keyset.private_keys[output.amount]
-            C_, e, s = b_dhke.step2_bob(B_, private_key_amount)
-            promises.append((keyset_id, B_, output.amount, C_, e, s))
-
-        keyset = keyset or self.keyset
-
-        signatures = []
-        async with self.db.get_connection(conn) as conn:
-            for promise in promises:
-                keyset_id, B_, amount, C_, e, s = promise
-                logger.trace(f"crud: _generate_promise storing promise for {amount}")
-                await self.crud.store_promise(
-                    amount=amount,
-                    id=keyset_id,
-                    b_=B_.serialize().hex(),
-                    c_=C_.serialize().hex(),
-                    e=e.serialize(),
-                    s=s.serialize(),
-                    db=self.db,
-                    conn=conn,
-                )
-                logger.trace(f"crud: _generate_promise stored promise for {amount}")
-                signature = BlindedSignature(
-                    id=keyset_id,
-                    amount=amount,
-                    C_=C_.serialize().hex(),
-                    dleq=DLEQ(e=e.serialize(), s=s.serialize()),
-                )
-                signatures.append(signature)
-            return signatures
+import asyncio
+import base64
+import time
+from typing import Dict, List, Mapping, Optional, Tuple
+
+import bolt11
+from loguru import logger
+
+from ..core.base import (
+    DLEQ,
+    Amount,
+    BlindedMessage,
+    BlindedSignature,
+    MeltQuote,
+    MeltQuoteState,
+    Method,
+    MintKeyset,
+    MintQuote,
+    MintQuoteState,
+    Proof,
+    ProofSpentState,
+    ProofState,
+    Unit,
+)
+from ..core.crypto import b_dhke
+from ..core.crypto.aes import AESCipher
+from ..core.crypto.keys import (
+    derive_keyset_id,
+    derive_pubkey,
+    random_hash,
+)
+from ..core.crypto.secp import PrivateKey, PublicKey
+from ..core.db import Connection, Database
+from ..core.errors import (
+    CashuError,
+    KeysetError,
+    KeysetNotFoundError,
+    LightningError,
+    NotAllowedError,
+    QuoteInvalidSignatureError,
+    QuoteNotPaidError,
+    QuoteWitnessNotProvidedError,
+    TransactionError,
+)
+from ..core.helpers import sum_proofs
+from ..core.models import (
+    PostMeltQuoteRequest,
+    PostMeltQuoteResponse,
+    PostMintQuoteRequest,
+)
+from ..core.settings import settings
+from ..core.split import amount_split
+from ..lightning.base import (
+    InvoiceResponse,
+    LightningBackend,
+    PaymentQuoteResponse,
+    PaymentResponse,
+    PaymentResult,
+    PaymentStatus,
+)
+from ..mint.crud import LedgerCrudSqlite
+from .conditions import LedgerSpendingConditions
+from .db.read import DbReadHelper
+from .db.write import DbWriteHelper
+from .events.events import LedgerEventManager
+from .features import LedgerFeatures
+from .tasks import LedgerTasks
+from .verification import LedgerVerification
+
+
+class Ledger(LedgerVerification, LedgerSpendingConditions, LedgerTasks, LedgerFeatures):
+    backends: Mapping[Method, Mapping[Unit, LightningBackend]] = {}
+    keysets: Dict[str, MintKeyset] = {}
+    events = LedgerEventManager()
+    db_read: DbReadHelper
+    invoice_listener_tasks: List[asyncio.Task] = []
+    disable_melt: bool = False
+
+    def __init__(
+        self,
+        db: Database,
+        seed: str,
+        backends: Mapping[Method, Mapping[Unit, LightningBackend]],
+        seed_decryption_key: Optional[str] = None,
+        derivation_path="",
+        crud=LedgerCrudSqlite(),
+    ):
+        if not seed:
+            raise Exception("seed not set")
+
+        # decrypt seed if seed_decryption_key is set
+        try:
+            self.seed = (
+                AESCipher(seed_decryption_key).decrypt(seed)
+                if seed_decryption_key
+                else seed
+            )
+        except Exception as e:
+            raise Exception(
+                f"Could not decrypt seed. Make sure that the seed is correct and the decryption key is set. {e}"
+            )
+        self.derivation_path = derivation_path
+
+        self.db = db
+        self.crud = crud
+        self.backends = backends
+        self.pubkey = derive_pubkey(self.seed)
+        self.db_read = DbReadHelper(self.db, self.crud)
+        self.db_write = DbWriteHelper(self.db, self.crud, self.events, self.db_read)
+
+    # ------- STARTUP -------
+
+    async def startup_ledger(self):
+        await self._startup_ledger()
+        await self._check_pending_proofs_and_melt_quotes()
+        self.invoice_listener_tasks = await self.dispatch_listeners()
+
+    async def _startup_ledger(self):
+        await self.init_keysets()
+
+        for derivation_path in settings.mint_derivation_path_list:
+            await self.activate_keyset(derivation_path=derivation_path)
+
+        for method in self.backends:
+            for unit in self.backends[method]:
+                logger.info(
+                    f"Using {self.backends[method][unit].__class__.__name__} backend for"
+                    f" method: '{method.name}' and unit: '{unit.name}'"
+                )
+                status = await self.backends[method][unit].status()
+                if status.error_message:
+                    logger.error(
+                        "The backend for"
+                        f" {self.backends[method][unit].__class__.__name__} isn't"
+                        f" working properly: '{status.error_message}'"
+                    )
+                    exit(1)
+                logger.info(f"Backend balance: {status.balance} {unit.name}")
+
+        logger.info(f"Data dir: {settings.cashu_dir}")
+
+    async def shutdown_ledger(self):
+        await self.db.engine.dispose()
+        for task in self.invoice_listener_tasks:
+            task.cancel()
+
+    async def _check_pending_proofs_and_melt_quotes(self):
+        """Startup routine that checks all pending proofs for their melt state and either invalidates
+        them for a successful melt or deletes them if the melt failed.
+        """
+        # get all pending melt quotes
+        melt_quotes = await self.crud.get_all_melt_quotes_from_pending_proofs(
+            db=self.db
+        )
+        if not melt_quotes:
+            return
+        logger.info("Checking pending melt quotes")
+        for quote in melt_quotes:
+            quote = await self.get_melt_quote(quote_id=quote.quote, purge_unknown=True)
+            logger.info(f"Melt quote {quote.quote} state: {quote.state}")
+
+    # ------- KEYS -------
+
+    async def activate_keyset(
+        self,
+        *,
+        derivation_path: str,
+        seed: Optional[str] = None,
+        version: Optional[str] = None,
+        autosave=True,
+    ) -> MintKeyset:
+        """Load the keyset for a derivation path if it already exists. If not generate new one and store in the db.
+
+        Args:
+            derivation_path (_type_): Derivation path from which the keyset is generated.
+            autosave (bool, optional): Store newly-generated keyset if not already in database. Defaults to True.
+
+        Returns:
+            MintKeyset: Keyset
+        """
+        if not derivation_path:
+            raise Exception("derivation path not set")
+        seed = seed or self.seed
+        tmp_keyset_local = MintKeyset(
+            seed=seed,
+            derivation_path=derivation_path,
+            version=version or settings.version,
+        )
+        logger.debug(
+            f"Activating keyset for derivation path {derivation_path} with id"
+            f" {tmp_keyset_local.id}."
+        )
+        # load the keyset from db
+        logger.trace(f"crud: loading keyset for {derivation_path}")
+        tmp_keysets_local: List[MintKeyset] = await self.crud.get_keyset(
+            id=tmp_keyset_local.id, db=self.db
+        )
+        logger.trace(f"crud: loaded {len(tmp_keysets_local)} keysets")
+        if tmp_keysets_local:
+            # we have a keyset with this derivation path in the database
+            keyset = tmp_keysets_local[0]
+        else:
+            # no keyset for this derivation path yet
+            # we create a new keyset (keys will be generated at instantiation)
+            keyset = MintKeyset(
+                seed=seed or self.seed,
+                derivation_path=derivation_path,
+                version=version or settings.version,
+                input_fee_ppk=settings.mint_input_fee_ppk,
+            )
+            logger.debug(f"Generated new keyset {keyset.id}.")
+            if autosave:
+                logger.debug(f"crud: storing new keyset {keyset.id}.")
+                await self.crud.store_keyset(keyset=keyset, db=self.db)
+                logger.trace(f"crud: stored new keyset {keyset.id}.")
+
+        # activate this keyset
+        keyset.active = True
+        # load the new keyset in self.keysets
+        self.keysets[keyset.id] = keyset
+
+        logger.debug(f"Loaded keyset {keyset.id}")
+        return keyset
+
+    async def init_keysets(self, autosave: bool = True) -> None:
+        """Initializes all keysets of the mint from the db. Loads all past keysets from db
+        and generate their keys. Then activate the current keyset set by self.derivation_path.
+
+        Args:
+            autosave (bool, optional): Whether the current keyset should be saved if it is
+                not in the database yet. Will be passed to `self.activate_keyset` where it is
+                generated from `self.derivation_path`. Defaults to True.
+        """
+        # load all past keysets from db, the keys will be generated at instantiation
+        tmp_keysets: List[MintKeyset] = await self.crud.get_keyset(db=self.db)
+
+        # add keysets from db to memory
+        for k in tmp_keysets:
+            self.keysets[k.id] = k
+
+        logger.info(f"Loaded {len(self.keysets)} keysets from database.")
+
+        # activate the current keyset set by self.derivation_path
+        if self.derivation_path:
+            self.keyset = await self.activate_keyset(
+                derivation_path=self.derivation_path, autosave=autosave
+            )
+            logger.info(f"Current keyset: {self.keyset.id}")
+
+        # check that we have a least one active keyset
+        if not any([k.active for k in self.keysets.values()]):
+            raise KeysetError("No active keyset found.")
+
+        # DEPRECATION 0.16.1 – disable base64 keysets if hex equivalent exists
+        if settings.mint_inactivate_base64_keysets:
+            await self.inactivate_base64_keysets()
+
+    async def inactivate_base64_keysets(self) -> None:
+        """Inactivates all base64 keysets that have a hex equivalent."""
+        for keyset in self.keysets.values():
+            if not keyset.active or not keyset.public_keys:
+                continue
+            # test if the keyset id is a hex string, if not it's base64
+            try:
+                int(keyset.id, 16)
+            except ValueError:
+                # verify that it's base64
+                try:
+                    _ = base64.b64decode(keyset.id)
+                except ValueError:
+                    logger.error("Unexpected: keyset id is neither hex nor base64.")
+                    continue
+
+                # verify that we have a hex version of the same keyset by comparing public keys
+                hex_keyset_id = derive_keyset_id(keys=keyset.public_keys)
+                if hex_keyset_id not in [k.id for k in self.keysets.values()]:
+                    logger.warning(
+                        f"Keyset {keyset.id} is base64 but we don't have a hex version. Ignoring."
+                    )
+                    continue
+
+                logger.warning(
+                    f"Keyset {keyset.id} is base64 and has a hex counterpart, setting inactive."
+                )
+                keyset.active = False
+                self.keysets[keyset.id] = keyset
+                await self.crud.update_keyset(keyset=keyset, db=self.db)
+
+    def get_keyset(self, keyset_id: Optional[str] = None) -> Dict[int, str]:
+        """Returns a dictionary of hex public keys of a specific keyset for each supported amount"""
+        if keyset_id and keyset_id not in self.keysets:
+            raise KeysetNotFoundError()
+        keyset = self.keysets[keyset_id] if keyset_id else self.keyset
+        if not keyset.public_keys:
+            raise KeysetError("no public keys for this keyset")
+        return {a: p.serialize().hex() for a, p in keyset.public_keys.items()}
+
+    async def get_balance(self) -> int:
+        """Returns the balance of the mint."""
+        return await self.crud.get_balance(db=self.db)
+
+    # ------- ECASH -------
+
+    async def _invalidate_proofs(
+        self,
+        *,
+        proofs: List[Proof],
+        quote_id: Optional[str] = None,
+        conn: Optional[Connection] = None,
+    ) -> None:
+        """Adds proofs to the set of spent proofs and stores them in the db.
+
+        Args:
+            proofs (List[Proof]): Proofs to add to known secret table.
+            conn: (Optional[Connection], optional): Database connection to reuse. Will create a new one if not given. Defaults to None.
+        """
+        async with self.db.get_connection(conn) as conn:
+            # store in db
+            for p in proofs:
+                logger.trace(f"Invalidating proof {p.Y}")
+                await self.crud.invalidate_proof(
+                    proof=p, db=self.db, quote_id=quote_id, conn=conn
+                )
+                await self.events.submit(
+                    ProofState(
+                        Y=p.Y, state=ProofSpentState.spent, witness=p.witness or None
+                    )
+                )
+
+    async def _generate_change_promises(
+        self,
+        fee_provided: int,
+        fee_paid: int,
+        outputs: Optional[List[BlindedMessage]],
+        keyset: Optional[MintKeyset] = None,
+    ) -> List[BlindedSignature]:
+        """Generates a set of new promises (blinded signatures) from a set of blank outputs
+        (outputs with no or ignored amount) by looking at the difference between the Lightning
+        fee reserve provided by the wallet and the actual Lightning fee paid by the mint.
+
+        If there is a positive difference, produces maximum `n_return_outputs` new outputs
+        with values close or equal to the fee difference. If the given number of `outputs` matches
+        the equation defined in NUT-08, we can be sure to return the overpaid fee perfectly.
+        Otherwise, a smaller amount will be returned.
+
+        Args:
+            input_amount (int): Amount of the proofs provided by the client.
+            output_amount (int): Amount of the melt request to be paid.
+            output_fee_paid (int): Actually paid melt network fees.
+            outputs (Optional[List[BlindedMessage]]): Outputs to sign for returning the overpaid fees.
+
+        Raises:
+            Exception: Output validation failed.
+
+        Returns:
+            List[BlindedSignature]: Signatures on the outputs.
+        """
+        # we make sure that the fee is positive
+        overpaid_fee = fee_provided - fee_paid
+
+        if overpaid_fee == 0 or outputs is None:
+            return []
+
+        logger.debug(
+            f"Lightning fee was: {fee_paid}. User provided: {fee_provided}. "
+            f"Returning difference: {overpaid_fee}."
+        )
+
+        return_amounts = amount_split(overpaid_fee)
+
+        # We return at most as many outputs as were provided or as many as are
+        # required to pay back the overpaid fee.
+        n_return_outputs = min(len(outputs), len(return_amounts))
+
+        # we only need as many outputs as we have change to return
+        outputs = outputs[:n_return_outputs]
+
+        # we sort the return_amounts in descending order so we only
+        # take the largest values in the next step
+        return_amounts_sorted = sorted(return_amounts, reverse=True)
+        # we need to imprint these amounts into the blanket outputs
+        for i in range(len(outputs)):
+            outputs[i].amount = return_amounts_sorted[i]  # type: ignore
+        if not self._verify_no_duplicate_outputs(outputs):
+            raise TransactionError("duplicate promises.")
+        return_promises = await self._generate_promises(outputs, keyset)
+        return return_promises
+
+    # ------- TRANSACTIONS -------
+
+    async def mint_quote(self, quote_request: PostMintQuoteRequest) -> MintQuote:
+        """Creates a mint quote and stores it in the database.
+
+        Args:
+            quote_request (PostMintQuoteRequest): Mint quote request.
+
+        Raises:
+            Exception: Quote creation failed.
+
+        Returns:
+            MintQuote: Mint quote object.
+        """
+        logger.trace("called request_mint")
+        if not quote_request.amount > 0:
+            raise TransactionError("amount must be positive")
+        if settings.mint_max_peg_in and quote_request.amount > settings.mint_max_peg_in:
+            raise NotAllowedError(
+                f"Maximum mint amount is {settings.mint_max_peg_in} sat."
+            )
+        if settings.mint_peg_out_only:
+            raise NotAllowedError("Mint does not allow minting new tokens.")
+
+        unit, method = self._verify_and_get_unit_method(
+            quote_request.unit, Method.bolt11.name
+        )
+
+        if (
+            quote_request.description
+            and not self.backends[method][unit].supports_description
+        ):
+            raise NotAllowedError("Backend does not support descriptions.")
+
+        if settings.mint_max_balance:
+            balance = await self.get_balance()
+            if balance + quote_request.amount > settings.mint_max_balance:
+                raise NotAllowedError("Mint has reached maximum balance.")
+
+        if settings.mint_quote_signature_required and not quote_request.pubkey:
+            raise QuoteRequiresPubkeyError()
+
+        logger.trace(f"requesting invoice for {unit.str(quote_request.amount)}")
+        invoice_response: InvoiceResponse = await self.backends[method][
+            unit
+        ].create_invoice(
+            amount=Amount(unit=unit, amount=quote_request.amount),
+            memo=quote_request.description,
+        )
+        logger.trace(
+            f"got invoice {invoice_response.payment_request} with checking id"
+            f" {invoice_response.checking_id}"
+        )
+
+        if not (invoice_response.payment_request and invoice_response.checking_id):
+            raise LightningError("could not fetch bolt11 payment request from backend")
+
+        # get invoice expiry time
+        invoice_obj = bolt11.decode(invoice_response.payment_request)
+
+        # NOTE: we normalize the request to lowercase to avoid case sensitivity
+        # This works with Lightning but might not work with other methods
+        request = invoice_response.payment_request.lower()
+
+        expiry = None
+        if invoice_obj.expiry is not None:
+            expiry = invoice_obj.date + invoice_obj.expiry
+
+        quote = MintQuote(
+            quote=random_hash(),
+            method=method.name,
+            request=request,
+            checking_id=invoice_response.checking_id,
+            unit=quote_request.unit,
+            amount=quote_request.amount,
+            state=MintQuoteState.unpaid,
+            created_time=int(time.time()),
+            expiry=expiry,
+            key=quote_request.pubkey
+        )
+        await self.crud.store_mint_quote(quote=quote, db=self.db)
+        await self.events.submit(quote)
+
+        return quote
+
+    async def get_mint_quote(self, quote_id: str) -> MintQuote:
+        """Returns a mint quote. If the quote is not paid, checks with the backend if the associated request is paid.
+
+        Args:
+            quote_id (str): ID of the mint quote.
+
+        Raises:
+            Exception: Quote not found.
+
+        Returns:
+            MintQuote: Mint quote object.
+        """
+        quote = await self.crud.get_mint_quote(quote_id=quote_id, db=self.db)
+        if not quote:
+            raise Exception("quote not found")
+
+        unit, method = self._verify_and_get_unit_method(quote.unit, quote.method)
+
+        if quote.unpaid:
+            if not quote.checking_id:
+                raise CashuError("quote has no checking id")
+            logger.trace(f"Lightning: checking invoice {quote.checking_id}")
+            status: PaymentStatus = await self.backends[method][
+                unit
+            ].get_invoice_status(quote.checking_id)
+            if status.settled:
+                # change state to paid in one transaction, it could have been marked paid
+                # by the invoice listener in the mean time
+                async with self.db.get_connection(
+                    lock_table="mint_quotes",
+                    lock_select_statement=f"quote='{quote_id}'",
+                ) as conn:
+                    quote = await self.crud.get_mint_quote(
+                        quote_id=quote_id, db=self.db, conn=conn
+                    )
+                    if not quote:
+                        raise Exception("quote not found")
+                    if quote.unpaid:
+                        logger.trace(f"Setting quote {quote_id} as paid")
+                        quote.state = MintQuoteState.paid
+                        quote.paid_time = int(time.time())
+                        await self.crud.update_mint_quote(
+                            quote=quote, db=self.db, conn=conn
+                        )
+                        await self.events.submit(quote)
+
+        return quote
+
+    async def mint(
+        self,
+        *,
+        outputs: List[BlindedMessage],
+        quote_id: str,
+        witness: Optional[str] = None,
+    ) -> List[BlindedSignature]:
+        """Mints new coins if quote with `quote_id` was paid. Ingest blind messages `outputs` and returns blind signatures `promises`.
+
+        Args:
+            outputs (List[BlindedMessage]): Outputs (blinded messages) to sign.
+            quote_id (str): Mint quote id.
+            witness (Optional[str], optional): NUT-19 witness signature. Defaults to None.
+
+        Raises:
+            Exception: Validation of outputs failed.
+            Exception: Quote not paid.
+            Exception: Quote already issued.
+            Exception: Quote expired.
+            Exception: Amount to mint does not match quote amount.
+
+        Returns:
+            List[BlindedSignature]: Signatures on the outputs.
+        """
+        await self._verify_outputs(outputs)
+        sum_amount_outputs = sum([b.amount for b in outputs])
+        # we already know from _verify_outputs that all outputs have the same unit because they have the same keyset
+        output_unit = self.keysets[outputs[0].id].unit
+
+        quote = await self.get_mint_quote(quote_id)
+        if quote.pending:
+            raise TransactionError("Mint quote already pending.")
+        if quote.issued:
+            raise TransactionError("Mint quote already issued.")
+        if not quote.paid:
+            raise QuoteNotPaidError()
+        if quote.key and quote.key != "":
+            if witness is None:
+                raise QuoteWitnessNotProvidedError()
+            self._verify_quote_signature(quote, outputs, witness)
+        previous_state = quote.state
+        await self.db_write._set_mint_quote_pending(quote_id=quote_id)
+        try:
+            if not quote.unit == output_unit.name:
+                raise TransactionError("quote unit does not match output unit")
+            if not quote.amount == sum_amount_outputs:
+                raise TransactionError("amount to mint does not match quote amount")
+            if quote.expiry and quote.expiry > int(time.time()):
+                raise TransactionError("quote expired")
+            if not self._verify_nut19_mint_quote_witness(quote, witness, outputs):
+                raise QuoteInvalidSignatureError()
+
+            promises = await self._generate_promises(outputs)
+        except Exception as e:
+            await self.db_write._unset_mint_quote_pending(
+                quote_id=quote_id, state=previous_state
+            )
+            raise e
+        await self.db_write._unset_mint_quote_pending(
+            quote_id=quote_id, state=MintQuoteState.issued
+        )
+
+        return promises
+
+    def create_internal_melt_quote(
+        self, mint_quote: MintQuote, melt_quote: PostMeltQuoteRequest
+    ) -> PaymentQuoteResponse:
+        unit, method = self._verify_and_get_unit_method(
+            melt_quote.unit, Method.bolt11.name
+        )
+        # NOTE: we normalize the request to lowercase to avoid case sensitivity
+        # This works with Lightning but might not work with other methods
+        request = melt_quote.request.lower()
+
+        if not request == mint_quote.request:
+            raise TransactionError("bolt11 requests do not match")
+        if not mint_quote.unit == melt_quote.unit:
+            raise TransactionError("units do not match")
+        if not mint_quote.method == method.name:
+            raise TransactionError("methods do not match")
+        if mint_quote.paid:
+            raise TransactionError("mint quote already paid")
+        if mint_quote.issued:
+            raise TransactionError("mint quote already issued")
+        if not mint_quote.unpaid:
+            raise TransactionError("mint quote is not unpaid")
+
+        if not mint_quote.checking_id:
+            raise TransactionError("mint quote has no checking id")
+        if melt_quote.is_mpp:
+            raise TransactionError("internal payments do not support mpp")
+
+        internal_fee = Amount(unit, 0)  # no internal fees
+        amount = Amount(unit, mint_quote.amount)
+
+        payment_quote = PaymentQuoteResponse(
+            checking_id=mint_quote.checking_id,
+            amount=amount,
+            fee=internal_fee,
+        )
+        logger.info(
+            f"Issuing internal melt quote: {request} ->"
+            f" {mint_quote.quote} ({amount.str()} + {internal_fee.str()} fees)"
+        )
+
+        return payment_quote
+
+    def validate_payment_quote(
+        self, melt_quote: PostMeltQuoteRequest, payment_quote: PaymentQuoteResponse
+    ):
+        # payment quote validation
+        unit, method = self._verify_and_get_unit_method(
+            melt_quote.unit, Method.bolt11.name
+        )
+        if not payment_quote.checking_id:
+            raise Exception("quote has no checking id")
+        # verify that payment quote amount is as expected
+        if melt_quote.is_mpp and melt_quote.mpp_amount != payment_quote.amount.amount:
+            raise TransactionError("quote amount not as requested")
+        # make sure the backend returned the amount with a correct unit
+        if not payment_quote.amount.unit == unit:
+            raise TransactionError("payment quote amount units do not match")
+        # fee from the backend must be in the same unit as the amount
+        if not payment_quote.fee.unit == unit:
+            raise TransactionError("payment quote fee units do not match")
+
+    async def melt_quote(
+        self, melt_quote: PostMeltQuoteRequest
+    ) -> PostMeltQuoteResponse:
+        """Creates a melt quote and stores it in the database.
+
+        Args:
+            melt_quote (PostMeltQuoteRequest): Melt quote request.
+
+        Raises:
+            Exception: Quote invalid.
+            Exception: Quote already paid.
+            Exception: Quote already issued.
+
+        Returns:
+            PostMeltQuoteResponse: Melt quote response.
+        """
+        unit, method = self._verify_and_get_unit_method(
+            melt_quote.unit, Method.bolt11.name
+        )
+
+        # NOTE: we normalize the request to lowercase to avoid case sensitivity
+        # This works with Lightning but might not work with other methods
+        request = melt_quote.request.lower()
+
+        # check if there is a mint quote with the same payment request
+        # so that we would be able to handle the transaction internally
+        # and therefore respond with internal transaction fees (0 for now)
+        mint_quote = await self.crud.get_mint_quote(request=request, db=self.db)
+        if mint_quote and mint_quote.unit == melt_quote.unit:
+            payment_quote = self.create_internal_melt_quote(mint_quote, melt_quote)
+        else:
+            # not internal
+            # verify that the backend supports mpp if the quote request has an amount
+            if melt_quote.is_mpp and not self.backends[method][unit].supports_mpp:
+                raise TransactionError("backend does not support mpp")
+            # get payment quote by backend
+            payment_quote = await self.backends[method][unit].get_payment_quote(
+                melt_quote=melt_quote
+            )
+
+        self.validate_payment_quote(melt_quote, payment_quote)
+
+        # verify that the amount of the proofs is not larger than the maximum allowed
+        if (
+            settings.mint_max_peg_out
+            and payment_quote.amount.to(unit).amount > settings.mint_max_peg_out
+        ):
+            raise NotAllowedError(
+                f"Maximum melt amount is {settings.mint_max_peg_out} sat."
+            )
+
+        # We assume that the request is a bolt11 invoice, this works since we
+        # support only the bol11 method for now.
+        invoice_obj = bolt11.decode(melt_quote.request)
+        if not invoice_obj.amount_msat:
+            raise TransactionError("invoice has no amount.")
+        # we set the expiry of this quote to the expiry of the bolt11 invoice
+        expiry = None
+        if invoice_obj.expiry is not None:
+            expiry = invoice_obj.date + invoice_obj.expiry
+
+        quote = MeltQuote(
+            quote=random_hash(),
+            method=method.name,
+            request=request,
+            checking_id=payment_quote.checking_id,
+            unit=unit.name,
+            amount=payment_quote.amount.to(unit).amount,
+            state=MeltQuoteState.unpaid,
+            fee_reserve=payment_quote.fee.to(unit).amount,
+            created_time=int(time.time()),
+            expiry=expiry,
+        )
+        await self.crud.store_melt_quote(quote=quote, db=self.db)
+        await self.events.submit(quote)
+
+        return PostMeltQuoteResponse(
+            quote=quote.quote,
+            amount=quote.amount,
+            fee_reserve=quote.fee_reserve,
+            paid=quote.paid,  # deprecated
+            state=quote.state.value,
+            expiry=quote.expiry,
+        )
+
+    async def get_melt_quote(self, quote_id: str, purge_unknown=False) -> MeltQuote:
+        """Returns a melt quote.
+
+        If the melt quote is pending, checks status of the payment with the backend.
+            - If settled, sets the quote as paid and invalidates pending proofs (commit).
+            - If failed, sets the quote as unpaid and unsets pending proofs (rollback).
+            - If purge_unknown is set, do the same for unknown states as for failed states.
+
+        Args:
+            quote_id (str): ID of the melt quote.
+            purge_unknown (bool, optional): Rollback unknown payment states to unpaid. Defaults to False.
+
+        Raises:
+            Exception: Quote not found.
+
+        Returns:
+            MeltQuote: Melt quote object.
+        """
+        melt_quote = await self.crud.get_melt_quote(quote_id=quote_id, db=self.db)
+        if not melt_quote:
+            raise Exception("quote not found")
+
+        unit, method = self._verify_and_get_unit_method(
+            melt_quote.unit, melt_quote.method
+        )
+
+        # we only check the state with the backend if there is no associated internal
+        # mint quote for this melt quote
+        is_internal = await self.crud.get_mint_quote(
+            request=melt_quote.request, db=self.db
+        )
+
+        if melt_quote.pending and not is_internal:
+            logger.debug(
+                "Lightning: checking outgoing Lightning payment"
+                f" {melt_quote.checking_id}"
+            )
+            status: PaymentStatus = await self.backends[method][
+                unit
+            ].get_payment_status(melt_quote.checking_id)
+            logger.debug(f"State: {status.result}")
+            if status.settled:
+                logger.debug(f"Setting quote {quote_id} as paid")
+                melt_quote.state = MeltQuoteState.paid
+                if status.fee:
+                    melt_quote.fee_paid = status.fee.to(unit).amount
+                if status.preimage:
+                    melt_quote.payment_preimage = status.preimage
+                melt_quote.paid_time = int(time.time())
+                await self.crud.update_melt_quote(quote=melt_quote, db=self.db)
+                await self.events.submit(melt_quote)
+                pending_proofs = await self.crud.get_pending_proofs_for_quote(
+                    quote_id=quote_id, db=self.db
+                )
+                await self._invalidate_proofs(proofs=pending_proofs, quote_id=quote_id)
+                await self.db_write._unset_proofs_pending(pending_proofs)
+            if status.failed or (purge_unknown and status.unknown):
+                logger.debug(f"Setting quote {quote_id} as unpaid")
+                melt_quote.state = MeltQuoteState.unpaid
+                await self.crud.update_melt_quote(quote=melt_quote, db=self.db)
+                await self.events.submit(melt_quote)
+                pending_proofs = await self.crud.get_pending_proofs_for_quote(
+                    quote_id=quote_id, db=self.db
+                )
+                await self.db_write._unset_proofs_pending(pending_proofs)
+
+        return melt_quote
+
+    async def melt_mint_settle_internally(
+        self, melt_quote: MeltQuote, proofs: List[Proof]
+    ) -> MeltQuote:
+        """Settles a melt quote internally if there is a mint quote with the same payment request.
+
+        `proofs` are passed to determine the ecash input transaction fees for this melt quote.
+
+        Args:
+            melt_quote (MeltQuote): Melt quote to settle.
+            proofs (List[Proof]): Proofs provided for paying the Lightning invoice.
+
+        Raises:
+            Exception: Melt quote already paid.
+            Exception: Melt quote already issued.
+
+        Returns:
+            MeltQuote: Settled melt quote.
+        """
+        # first we check if there is a mint quote with the same payment request
+        # so that we can handle the transaction internally without the backend
+        mint_quote = await self.crud.get_mint_quote(
+            request=melt_quote.request, db=self.db
+        )
+        if not mint_quote:
+            return melt_quote
+
+        # settle externally if units are different
+        if mint_quote.unit != melt_quote.unit:
+            return melt_quote
+
+        # we settle the transaction internally
+        if melt_quote.paid:
+            raise TransactionError("melt quote already paid")
+
+        # verify amounts from bolt11 invoice
+        bolt11_request = melt_quote.request
+        invoice_obj = bolt11.decode(bolt11_request)
+
+        if not invoice_obj.amount_msat:
+            raise TransactionError("invoice has no amount.")
+        if not mint_quote.amount == melt_quote.amount:
+            raise TransactionError("amounts do not match")
+        if not bolt11_request == mint_quote.request:
+            raise TransactionError("bolt11 requests do not match")
+        if not mint_quote.method == melt_quote.method:
+            raise TransactionError("methods do not match")
+
+        if mint_quote.paid:
+            raise TransactionError("mint quote already paid")
+        if mint_quote.issued:
+            raise TransactionError("mint quote already issued")
+
+        if mint_quote.state != MintQuoteState.unpaid:
+            raise TransactionError("mint quote is not unpaid")
+
+        logger.info(
+            f"Settling bolt11 payment internally: {melt_quote.quote} ->"
+            f" {mint_quote.quote} ({melt_quote.amount} {melt_quote.unit})"
+        )
+
+        melt_quote.fee_paid = 0  # no internal fees
+        melt_quote.state = MeltQuoteState.paid
+        melt_quote.paid_time = int(time.time())
+
+        mint_quote.state = MintQuoteState.paid
+        mint_quote.paid_time = melt_quote.paid_time
+
+        async with self.db.get_connection() as conn:
+            await self.crud.update_melt_quote(quote=melt_quote, db=self.db, conn=conn)
+            await self.crud.update_mint_quote(quote=mint_quote, db=self.db, conn=conn)
+
+        await self.events.submit(melt_quote)
+        await self.events.submit(mint_quote)
+
+        return melt_quote
+
+    async def melt(
+        self,
+        *,
+        proofs: List[Proof],
+        quote: str,
+        outputs: Optional[List[BlindedMessage]] = None,
+    ) -> PostMeltQuoteResponse:
+        """Invalidates proofs and pays a Lightning invoice.
+
+        Args:
+            proofs (List[Proof]): Proofs provided for paying the Lightning invoice
+            quote (str): ID of the melt quote.
+            outputs (Optional[List[BlindedMessage]]): Blank outputs for returning overpaid fees to the wallet.
+
+        Raises:
+            e: Lightning payment unsuccessful
+
+        Returns:
+            Tuple[str, List[BlindedMessage]]: Proof of payment and signed outputs for returning overpaid fees to wallet.
+        """
+        # make sure we're allowed to melt
+        if self.disable_melt and settings.mint_disable_melt_on_error:
+            raise NotAllowedError("Melt is disabled. Please contact the operator.")
+
+        # get melt quote and check if it was already paid
+        melt_quote = await self.get_melt_quote(quote_id=quote)
+        if not melt_quote.unpaid:
+            raise TransactionError(f"melt quote is not unpaid: {melt_quote.state}")
+
+        unit, method = self._verify_and_get_unit_method(
+            melt_quote.unit, melt_quote.method
+        )
+
+        # make sure that the outputs (for fee return) are in the same unit as the quote
+        if outputs:
+            # _verify_outputs checks if all outputs have the same unit
+            await self._verify_outputs(outputs, skip_amount_check=True)
+            outputs_unit = self.keysets[outputs[0].id].unit
+            if not melt_quote.unit == outputs_unit.name:
+                raise TransactionError(
+                    f"output unit {outputs_unit.name} does not match quote unit {melt_quote.unit}"
+                )
+
+        # verify that the amount of the input proofs is equal to the amount of the quote
+        total_provided = sum_proofs(proofs)
+        input_fees = self.get_fees_for_proofs(proofs)
+        total_needed = melt_quote.amount + melt_quote.fee_reserve + input_fees
+        # we need the fees specifically for lightning to return the overpaid fees
+        fee_reserve_provided = total_provided - melt_quote.amount - input_fees
+        if total_provided < total_needed:
+            raise TransactionError(
+                f"not enough inputs provided for melt. Provided: {total_provided}, needed: {total_needed}"
+            )
+        if fee_reserve_provided < melt_quote.fee_reserve:
+            raise TransactionError(
+                f"not enough fee reserve provided for melt. Provided fee reserve: {fee_reserve_provided}, needed: {melt_quote.fee_reserve}"
+            )
+        # verify that the amount of the proofs is not larger than the maximum allowed
+        if settings.mint_max_peg_out and total_provided > settings.mint_max_peg_out:
+            raise NotAllowedError(
+                f"Maximum melt amount is {settings.mint_max_peg_out} sat."
+            )
+        # verify inputs and their spending conditions
+        # note, we do not verify outputs here, as they are only used for returning overpaid fees
+        # We must have called _verify_outputs here already! (see above)
+        await self.verify_inputs_and_outputs(proofs=proofs)
+
+        # set proofs to pending to avoid race conditions
+        await self.db_write._verify_spent_proofs_and_set_pending(
+            proofs, quote_id=melt_quote.quote
+        )
+        previous_state = melt_quote.state
+        melt_quote = await self.db_write._set_melt_quote_pending(melt_quote)
+
+        # if the melt corresponds to an internal mint, mark both as paid
+        melt_quote = await self.melt_mint_settle_internally(melt_quote, proofs)
+        # quote not paid yet (not internal), pay it with the backend
+        if not melt_quote.paid:
+            logger.debug(f"Lightning: pay invoice {melt_quote.request}")
+            try:
+                payment = await self.backends[method][unit].pay_invoice(
+                    melt_quote, melt_quote.fee_reserve * 1000
+                )
+                logger.debug(
+                    f"Melt – Result: {payment.result.name}: preimage: {payment.preimage},"
+                    f" fee: {payment.fee.str() if payment.fee is not None else 'None'}"
+                )
+                if (
+                    payment.checking_id
+                    and payment.checking_id != melt_quote.checking_id
+                ):
+                    logger.warning(
+                        f"pay_invoice returned different checking_id: {payment.checking_id} than melt quote: {melt_quote.checking_id}. Will use it for potentially checking payment status later."
+                    )
+                    melt_quote.checking_id = payment.checking_id
+                    await self.crud.update_melt_quote(quote=melt_quote, db=self.db)
+            except Exception as e:
+                logger.error(f"Exception during pay_invoice: {e}")
+                payment = PaymentResponse(
+                    result=PaymentResult.UNKNOWN,
+                    error_message=str(e),
+                )
+
+            match payment.result:
+                case PaymentResult.FAILED | PaymentResult.UNKNOWN:
+                    # explicitly check payment status for failed or unknown payment states
+                    checking_id = payment.checking_id or melt_quote.checking_id
+                    logger.debug(
+                        f"Payment state is {payment.result.name}.{' Error: ' + payment.error_message + '.' if payment.error_message else ''} Checking status for {checking_id}."
+                    )
+                    try:
+                        status = await self.backends[method][unit].get_payment_status(
+                            checking_id
+                        )
+                    except Exception as e:
+                        # Something went wrong. We might have lost connection to the backend. Keep transaction pending and return.
+                        logger.error(
+                            f"Lightning backend error: could not check payment status. Proofs for melt quote {melt_quote.quote} are stuck as PENDING.\nError: {e}"
+                        )
+                        self.disable_melt = True
+                        return PostMeltQuoteResponse.from_melt_quote(melt_quote)
+
+                    match status.result:
+                        case PaymentResult.FAILED | PaymentResult.UNKNOWN:
+                            # Everything as expected. Payment AND a status check both agree on a failure. We roll back the transaction.
+                            await self.db_write._unset_proofs_pending(proofs)
+                            await self.db_write._unset_melt_quote_pending(
+                                quote=melt_quote, state=previous_state
+                            )
+                            if status.error_message:
+                                logger.error(
+                                    f"Status check error: {status.error_message}"
+                                )
+                            raise LightningError(
+                                f"Lightning payment failed{': ' + payment.error_message if payment.error_message else ''}."
+                            )
+                        case _:
+                            # Something went wrong with our implementation or the backend. Status check returned different result than payment. Keep transaction pending and return.
+                            logger.error(
+                                f"Payment state was {payment.result} but additional payment state check returned {status.result.name}. Proofs for melt quote {melt_quote.quote} are stuck as PENDING."
+                            )
+                            self.disable_melt = True
+                            return PostMeltQuoteResponse.from_melt_quote(melt_quote)
+
+                case PaymentResult.SETTLED:
+                    # payment successful
+                    if payment.fee:
+                        melt_quote.fee_paid = payment.fee.to(
+                            to_unit=unit, round="up"
+                        ).amount
+                    if payment.preimage:
+                        melt_quote.payment_preimage = payment.preimage
+                    # set quote as paid
+                    melt_quote.state = MeltQuoteState.paid
+                    melt_quote.paid_time = int(time.time())
+                    # NOTE: This is the only branch for a successful payment
+
+                case PaymentResult.PENDING | _:
+                    logger.debug(
+                        f"Lightning payment is {payment.result.name}: {payment.checking_id}"
+                    )
+                    return PostMeltQuoteResponse.from_melt_quote(melt_quote)
+
+        # melt was successful (either internal or via backend), invalidate proofs
+        await self._invalidate_proofs(proofs=proofs, quote_id=melt_quote.quote)
+        await self.db_write._unset_proofs_pending(proofs)
+
+        # prepare change to compensate wallet for overpaid fees
+        return_promises: List[BlindedSignature] = []
+        if outputs:
+            return_promises = await self._generate_change_promises(
+                fee_provided=fee_reserve_provided,
+                fee_paid=melt_quote.fee_paid,
+                outputs=outputs,
+                keyset=self.keysets[outputs[0].id],
+            )
+
+        melt_quote.change = return_promises
+
+        await self.crud.update_melt_quote(quote=melt_quote, db=self.db)
+        await self.events.submit(melt_quote)
+
+        return PostMeltQuoteResponse.from_melt_quote(melt_quote)
+
+    async def swap(
+        self,
+        *,
+        proofs: List[Proof],
+        outputs: List[BlindedMessage],
+        keyset: Optional[MintKeyset] = None,
+    ):
+        """Consumes proofs and prepares new promises based on the amount swap. Used for swapping tokens
+        Before sending or for redeeming tokens for new ones that have been received by another wallet.
+
+        Args:
+            proofs (List[Proof]): Proofs to be invalidated for the swap.
+            outputs (List[BlindedMessage]): New outputs that should be signed in return.
+            keyset (Optional[MintKeyset], optional): Keyset to use. Uses default keyset if not given. Defaults to None.
+
+        Raises:
+            Exception: Validation of proofs or outputs failed
+
+        Returns:
+            List[BlindedSignature]: New promises (signatures) for the outputs.
+        """
+        logger.trace("swap called")
+        # verify spending inputs, outputs, and spending conditions
+        await self.verify_inputs_and_outputs(proofs=proofs, outputs=outputs)
+        await self.db_write._verify_spent_proofs_and_set_pending(proofs)
+        try:
+            async with self.db.get_connection(lock_table="proofs_pending") as conn:
+                await self._invalidate_proofs(proofs=proofs, conn=conn)
+                promises = await self._generate_promises(outputs, keyset, conn)
+        except Exception as e:
+            logger.trace(f"swap failed: {e}")
+            raise e
+        finally:
+            # delete proofs from pending list
+            await self.db_write._unset_proofs_pending(proofs)
+
+        logger.trace("swap successful")
+        return promises
+
+    async def restore(
+        self, outputs: List[BlindedMessage]
+    ) -> Tuple[List[BlindedMessage], List[BlindedSignature]]:
+        signatures: List[BlindedSignature] = []
+        return_outputs: List[BlindedMessage] = []
+        async with self.db.get_connection() as conn:
+            for output in outputs:
+                logger.trace(f"looking for promise: {output}")
+                promise = await self.crud.get_promise(
+                    b_=output.B_, db=self.db, conn=conn
+                )
+                if promise is not None:
+                    signatures.append(promise)
+                    return_outputs.append(output)
+                    logger.trace(f"promise found: {promise}")
+        return return_outputs, signatures
+
+    # ------- BLIND SIGNATURES -------
+
+    async def _generate_promises(
+        self,
+        outputs: List[BlindedMessage],
+        keyset: Optional[MintKeyset] = None,
+        conn: Optional[Connection] = None,
+    ) -> list[BlindedSignature]:
+        """Generates a promises (Blind signatures) for given amount and returns a pair (amount, C').
+
+        Important: When a promises is once created it should be considered issued to the user since the user
+        will always be able to restore promises later through the backup restore endpoint. That means that additional
+        checks in the code that might decide not to return these promises should be avoided once this function is
+        called. Only call this function if the transaction is fully validated!
+
+        Args:
+            B_s (List[BlindedMessage]): Blinded secret (point on curve)
+            keyset (Optional[MintKeyset], optional): Which keyset to use. Private keys will be taken from this keyset.
+                If not given will use the keyset of the first output. Defaults to None.
+            conn: (Optional[Connection], optional): Database connection to reuse. Will create a new one if not given. Defaults to None.
+        Returns:
+            list[BlindedSignature]: Generated BlindedSignatures.
+        """
+        promises: List[
+            Tuple[str, PublicKey, int, PublicKey, PrivateKey, PrivateKey]
+        ] = []
+        for output in outputs:
+            B_ = PublicKey(bytes.fromhex(output.B_), raw=True)
+            keyset = keyset or self.keysets[output.id]
+            if output.id not in self.keysets:
+                raise TransactionError(f"keyset {output.id} not found")
+            if output.id != keyset.id:
+                raise TransactionError("keyset id does not match output id")
+            if not keyset.active:
+                raise TransactionError("keyset is not active")
+            keyset_id = output.id
+            logger.trace(f"Generating promise with keyset {keyset_id}.")
+            private_key_amount = keyset.private_keys[output.amount]
+            C_, e, s = b_dhke.step2_bob(B_, private_key_amount)
+            promises.append((keyset_id, B_, output.amount, C_, e, s))
+
+        keyset = keyset or self.keyset
+
+        signatures = []
+        async with self.db.get_connection(conn) as conn:
+            for promise in promises:
+                keyset_id, B_, amount, C_, e, s = promise
+                logger.trace(f"crud: _generate_promise storing promise for {amount}")
+                await self.crud.store_promise(
+                    amount=amount,
+                    id=keyset_id,
+                    b_=B_.serialize().hex(),
+                    c_=C_.serialize().hex(),
+                    e=e.serialize(),
+                    s=s.serialize(),
+                    db=self.db,
+                    conn=conn,
+                )
+                logger.trace(f"crud: _generate_promise stored promise for {amount}")
+                signature = BlindedSignature(
+                    id=keyset_id,
+                    amount=amount,
+                    C_=C_.serialize().hex(),
+                    dleq=DLEQ(e=e.serialize(), s=s.serialize()),
+                )
+                signatures.append(signature)
+            return signatures