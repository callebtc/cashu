--- conflicted
+++ resolved
@@ -58,15 +58,11 @@
 
     mint_database: str = Field(default="data/mint")
     mint_test_database: str = Field(default="test_data/test_mint")
-<<<<<<< HEAD
     mint_swap_fee: Dict[str, Dict[str, int]] = Field(
         default={"sat": {"fee": 1, "batch": 10}}
     )
     mint_max_secret_length: int = Field(default=512)
-    mint_duplicate_keysets: bool = Field(
-=======
     mint_duplicate_old_keysets: bool = Field(
->>>>>>> 19de10bf
         default=True,
         title="Duplicate keysets",
         description=(
