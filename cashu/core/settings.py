import os
import sys
from pathlib import Path
from typing import List, Optional

from environs import Env  # type: ignore
from pydantic import BaseSettings, Extra, Field

env = Env()

VERSION = "0.14.0"


def find_env_file():
    # env file: default to current dir, else home dir
    env_file = os.path.join(os.getcwd(), ".env")
    if not os.path.isfile(env_file):
        env_file = os.path.join(str(Path.home()), ".cashu", ".env")
    if os.path.isfile(env_file):
        env.read_env(env_file)
    else:
        env_file = ""
    return env_file


class CashuSettings(BaseSettings):
    env_file: str = Field(default=None)
    lightning_fee_percent: float = Field(default=1.0)
    lightning_reserve_fee_min: int = Field(default=2000)
    max_order: int = Field(default=64)

    class Config(BaseSettings.Config):
        env_file = find_env_file()
        env_file_encoding = "utf-8"
        case_sensitive = False
        extra = Extra.ignore

        # def __init__(self, env_file=None):
        #     self.env_file = env_file or self.env_file


class EnvSettings(CashuSettings):
    debug: bool = Field(default=False)
    log_level: str = Field(default="INFO")
    cashu_dir: str = Field(default=os.path.join(str(Path.home()), ".cashu"))


class MintSettings(CashuSettings):
    mint_private_key: str = Field(default=None)
    mint_derivation_path: str = Field(default="0/0/0/0")
    mint_listen_host: str = Field(default="127.0.0.1")
    mint_listen_port: int = Field(default=3338)
    mint_lightning_backend: str = Field(default="LNbitsWallet")
    mint_database: str = Field(default="data/mint")
    mint_peg_out_only: bool = Field(default=False)
    mint_max_peg_in: int = Field(default=None)
    mint_max_peg_out: int = Field(default=None)

    mint_lnbits_endpoint: str = Field(default=None)
    mint_lnbits_key: str = Field(default=None)


class FakeWalletSettings(MintSettings):
    fakewallet_brr: bool = Field(default=True)
    fakewallet_delay_payment: bool = Field(default=False)
    fakewallet_stochastic_invoice: bool = Field(default=False)


class MintInformation(CashuSettings):
    mint_info_name: str = Field(default="Cashu mint")
    mint_info_description: str = Field(default=None)
    mint_info_description_long: str = Field(default=None)
    mint_info_contact: List[List[str]] = Field(default=[["", ""]])
    mint_info_nuts: List[str] = Field(default=["NUT-07", "NUT-08", "NUT-09"])
    mint_info_motd: str = Field(default=None)


class WalletSettings(CashuSettings):
    tor: bool = Field(default=True)
    socks_host: str = Field(default=None)  # deprecated
    socks_port: int = Field(default=9050)  # deprecated
    socks_proxy: str = Field(default=None)
    http_proxy: str = Field(default=None)
    mint_url: str = Field(default=None)
    mint_host: str = Field(default="8333.space")
    mint_port: int = Field(default=3338)
    wallet_name: str = Field(default="wallet")

    api_port: int = Field(default=4448)
    api_host: str = Field(default="127.0.0.1")

    nostr_private_key: str = Field(default=None)
    nostr_relays: List[str] = Field(
        default=[
            "wss://nostr-pub.wellorder.net",
            "wss://relay.damus.io",
            "wss://nostr.zebedee.cloud",
            "wss://relay.snort.social",
            "wss://nostr.fmt.wiz.biz",
        ]
    )

    locktime_delta_seconds: int = Field(default=86400)  # 1 day


class LndRestFundingSource(MintSettings):
    mint_lnd_rest_endpoint: Optional[str] = Field(default=None)
    mint_lnd_rest_cert: Optional[str] = Field(default=None)
    mint_lnd_rest_macaroon: Optional[str] = Field(default=None)
    mint_lnd_rest_admin_macaroon: Optional[str] = Field(default=None)
    mint_lnd_rest_invoice_macaroon: Optional[str] = Field(default=None)


class CoreLightningRestFundingSource(MintSettings):
    mint_corelightning_rest_url: Optional[str] = Field(default=None)
    mint_corelightning_rest_macaroon: Optional[str] = Field(default=None)
    mint_corelightning_rest_cert: Optional[str] = Field(default=None)


class Settings(
    EnvSettings,
<<<<<<< HEAD
    LndRestFundingSource,
    CoreLightningRestFundingSource,
=======
    FakeWalletSettings,
>>>>>>> 4566c10c
    MintSettings,
    MintInformation,
    WalletSettings,
    CashuSettings,
):
    version: str = Field(default=VERSION)

    # def __init__(self, env_file=None):
    #     super().Config(env_file=env_file)


settings = Settings()


def startup_settings_tasks():
    # set env_file (this does not affect the settings module, it's just for reading)
    settings.env_file = find_env_file()

    if not settings.debug:
        # set traceback limit
        sys.tracebacklimit = 0

    # replace ~ with home directory in cashu_dir
    settings.cashu_dir = settings.cashu_dir.replace("~", str(Path.home()))

    # set mint_url if only mint_host is set
    if not settings.mint_url:
        if settings.mint_host in ["localhost", "127.0.0.1"] and settings.mint_port:
            # localhost without https
            settings.mint_url = f"http://{settings.mint_host}:{settings.mint_port}"
        else:
            settings.mint_url = f"https://{settings.mint_host}:{settings.mint_port}"

    # backwards compatibility: set socks_proxy from socks_host and socks_port
    if settings.socks_host and settings.socks_port:
        settings.socks_proxy = f"socks5://{settings.socks_host}:{settings.socks_port}"


startup_settings_tasks()<|MERGE_RESOLUTION|>--- conflicted
+++ resolved
@@ -119,12 +119,9 @@
 
 class Settings(
     EnvSettings,
-<<<<<<< HEAD
     LndRestFundingSource,
     CoreLightningRestFundingSource,
-=======
     FakeWalletSettings,
->>>>>>> 4566c10c
     MintSettings,
     MintInformation,
     WalletSettings,
