--- conflicted
+++ resolved
@@ -47,31 +47,6 @@
     cashu_dir: str = Field(default=os.path.join(str(Path.home()), ".cashu"))
 
 
-<<<<<<< HEAD
-if not MINT_URL:
-    if MINT_HOST in ["localhost", "127.0.0.1"]:
-        MINT_URL = f"http://{MINT_HOST}:{MINT_PORT}"
-    else:
-        MINT_URL = f"https://{MINT_HOST}:{MINT_PORT}"
-
-LNBITS_ENDPOINT = env.str("LNBITS_ENDPOINT", default=None)
-LNBITS_KEY = env.str("LNBITS_KEY", default=None)
-
-NOSTR_PRIVATE_KEY = env.str("NOSTR_PRIVATE_KEY", default=None)
-NOSTR_RELAYS = env.list(
-    "NOSTR_RELAYS",
-    default=[
-        "wss://nostr-pub.wellorder.net",
-        "wss://relay.damus.io",
-        "wss://nostr.zebedee.cloud",
-        "wss://relay.snort.social",
-        "wss://nostr.fmt.wiz.biz",
-    ],
-)
-
-MAX_ORDER = 64
-VERSION = "0.10.0"
-=======
 class MintSettings(CashuSettings):
     mint_private_key: str = Field(default=None)
     mint_listen_host: str = Field(default="127.0.0.1")
@@ -134,5 +109,4 @@
             settings.mint_url = f"https://{settings.mint_host}:{settings.mint_port}"
 
 
-startup_settings_tasks()
->>>>>>> 9ae22274
+startup_settings_tasks()