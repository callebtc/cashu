import base64
import json
import math
from abc import ABC, abstractmethod
from dataclasses import dataclass, field
from enum import Enum
from sqlite3 import Row
from typing import Any, Dict, List, Optional, Union

import cbor2
from loguru import logger
from pydantic import BaseModel, root_validator

from cashu.core.json_rpc.base import JSONRPCSubscriptionKinds

from ..mint.events.event_model import LedgerEvent
from .crypto.aes import AESCipher
from .crypto.b_dhke import hash_to_curve
from .crypto.keys import (
    derive_keys,
    derive_keys_sha256,
    derive_keyset_id,
    derive_keyset_id_deprecated,
    derive_pubkeys,
)
from .crypto.secp import PrivateKey, PublicKey
from .legacy import derive_keys_backwards_compatible_insecure_pre_0_12
from .settings import settings


class DLEQ(BaseModel):
    """
    Discrete Log Equality (DLEQ) Proof
    """

    e: str
    s: str


class DLEQWallet(BaseModel):
    """
    Discrete Log Equality (DLEQ) Proof
    """

    e: str
    s: str
    r: str  # blinding_factor, unknown to mint but sent from wallet to wallet for DLEQ proof


# ------- PROOFS -------


class ProofSpentState(Enum):
    unspent = "UNSPENT"
    spent = "SPENT"
    pending = "PENDING"

    def __str__(self):
        return self.name


class ProofState(LedgerEvent):
    Y: str
    state: ProofSpentState
    witness: Optional[str] = None

    @root_validator()
    def check_witness(cls, values):
        state, witness = values.get("state"), values.get("witness")
        if witness is not None and state != ProofSpentState.spent:
            raise ValueError('Witness can only be set if the spent state is "SPENT"')
        return values

    @property
    def identifier(self) -> str:
        """Implementation of the abstract method from LedgerEventManager"""
        return self.Y

    @property
    def kind(self) -> JSONRPCSubscriptionKinds:
        return JSONRPCSubscriptionKinds.PROOF_STATE

    @property
    def unspent(self) -> bool:
        return self.state == ProofSpentState.unspent

    @property
    def spent(self) -> bool:
        return self.state == ProofSpentState.spent

    @property
    def pending(self) -> bool:
        return self.state == ProofSpentState.pending


class HTLCWitness(BaseModel):
    preimage: Optional[str] = None
    signatures: Optional[List[str]] = None

    @classmethod
    def from_witness(cls, witness: str):
        return cls(**json.loads(witness))


class P2PKWitness(BaseModel):
    """
    Unlocks P2PK spending condition of a Proof
    """

    signatures: List[str]

    @classmethod
    def from_witness(cls, witness: str):
        return cls(**json.loads(witness))

class SCTWitness(BaseModel):
    leaf_secret: str
    merkle_proof: List[str]
    witness: Optional[str] = None

    @classmethod
    def from_witness(cls, witness: str):
        return cls(**json.loads(witness))


class Proof(BaseModel):
    """
    Value token
    """

    id: str = ""
    amount: int = 0
    secret: str = ""  # secret or message to be blinded and signed
    Y: str = ""  # hash_to_curve(secret)
    C: str = ""  # signature on secret, unblinded by wallet
    dleq: Optional[DLEQWallet] = None  # DLEQ proof
    witness: Union[None, str] = None  # witness for spending condition

    # whether this proof is reserved for sending, used for coin management in the wallet
    reserved: Union[None, bool] = False
    # unique ID of send attempt, used for grouping pending tokens in the wallet
    send_id: Union[None, str] = ""
    time_created: Union[None, str] = ""
    time_reserved: Union[None, str] = ""
    derivation_path: Union[None, str] = ""  # derivation path of the proof
    mint_id: Union[
        None, str
    ] = None  # holds the id of the mint operation that created this proof
    melt_id: Union[
        None, str
    ] = None  # holds the id of the melt operation that destroyed this proof
    all_spending_conditions: Optional[List[str]] = None # holds all eventual SCT spending conditions
    dlc_root: Optional[str] = None # holds the root hash of a DLC contract

    def __init__(self, **data):
        super().__init__(**data)
        self.Y = hash_to_curve(self.secret.encode("utf-8")).serialize().hex()

    @classmethod
    def from_dict(cls, proof_dict: dict):
        if proof_dict.get("dleq") and isinstance(proof_dict["dleq"], dict):
            proof_dict["dleq"] = DLEQWallet(**proof_dict["dleq"])
        elif proof_dict.get("dleq") and isinstance(proof_dict["dleq"], str):
            # Proofs read from the database have the DLEQ proof as a string
            proof_dict["dleq"] = DLEQWallet(**json.loads(proof_dict["dleq"]))
        else:
            # overwrite the empty string with None
            proof_dict["dleq"] = None

        if (proof_dict.get("all_spending_conditions")
            and isinstance(proof_dict["all_spending_conditions"], str)):
            proof_dict["all_spending_conditions"] = json.loads(proof_dict["all_spending_conditions"])
        else:
            proof_dict["all_spending_conditions"] = None
        c = cls(**proof_dict)
        return c

    def to_dict(self, include_dleq=False):
        # necessary fields
        return_dict = dict(id=self.id, amount=self.amount, secret=self.secret, C=self.C)

        # optional fields
        if include_dleq:
            assert self.dleq, "DLEQ proof is missing"
            return_dict["dleq"] = self.dleq.dict()  # type: ignore

        if self.witness:
            return_dict["witness"] = self.witness

        return return_dict

    def to_dict_no_dleq(self):
        # dictionary without the fields that don't need to be send to Carol
        return dict(id=self.id, amount=self.amount, secret=self.secret, C=self.C)

    def to_dict_no_secret(self):
        # dictionary but without the secret itself
        return dict(id=self.id, amount=self.amount, C=self.C)

    def __getitem__(self, key):
        return self.__getattribute__(key)

    def __setitem__(self, key, val):
        self.__setattr__(key, val)

    @property
    def p2pksigs(self) -> List[str]:
        assert self.witness, "Witness is missing for p2pk signature"
        return P2PKWitness.from_witness(self.witness).signatures

    @property
<<<<<<< HEAD
    def dlc_leaf_secret(self) -> str:
        assert self.witness, "Witness is missing for dlc leaf secret"
        return SCTWitness.from_witness(self.witness).leaf_secret

    @property
    def dlc_merkle_proof(self) -> List[str]:
        assert self.witness, "Witness is missing for dlc merkle proof"
        return SCTWitness.from_witness(self.witness).merkle_proof

    @property
    def htlcpreimage(self) -> Union[str, None]:
=======
    def htlcpreimage(self) -> str | None:
>>>>>>> 48b0368a
        assert self.witness, "Witness is missing for htlc preimage"
        return HTLCWitness.from_witness(self.witness).preimage

    @property
    def htlcsigs(self) -> List[str] | None:
        assert self.witness, "Witness is missing for htlc signatures"
        return HTLCWitness.from_witness(self.witness).signatures


class Proofs(BaseModel):
    # NOTE: not used in Pydantic validation
    __root__: List[Proof]


class BlindedMessage(BaseModel):
    """
    Blinded message or blinded secret or "output" which is to be signed by the mint
    """

    amount: int
    id: str  # Keyset id
    B_: str  # Hex-encoded blinded message
    witness: Union[str, None] = None  # witnesses (used for P2PK with SIG_ALL)

    @property
    def p2pksigs(self) -> List[str]:
        assert self.witness, "Witness missing in output"
        return P2PKWitness.from_witness(self.witness).signatures


class BlindedMessage_Deprecated(BaseModel):
    """
    Deprecated: BlindedMessage for v0 protocol (deprecated api routes) have no id field.

    Blinded message or blinded secret or "output" which is to be signed by the mint
    """

    amount: int
    B_: str  # Hex-encoded blinded message
    witness: Union[str, None] = None  # witnesses (used for P2PK with SIG_ALL)

    @property
    def p2pksigs(self) -> List[str]:
        assert self.witness, "Witness missing in output"
        return P2PKWitness.from_witness(self.witness).signatures


class BlindedSignature(BaseModel):
    """
    Blinded signature or "promise" which is the signature on a `BlindedMessage`
    """

    id: str
    amount: int
    C_: str  # Hex-encoded signature
    dleq: Optional[DLEQ] = None  # DLEQ proof

    @classmethod
    def from_row(cls, row: Row):
        return cls(
            id=row["id"],
            amount=row["amount"],
            C_=row["c_"],
            dleq=DLEQ(e=row["dleq_e"], s=row["dleq_s"]),
        )


# ------- LIGHTNING INVOICE -------


class Invoice(BaseModel):
    amount: int
    bolt11: str
    id: str
    out: Union[None, bool] = None
    payment_hash: Union[None, str] = None
    preimage: Union[str, None] = None
    issued: Union[None, bool] = False
    paid: Union[None, bool] = False
    time_created: Union[None, str, int, float] = ""
    time_paid: Union[None, str, int, float] = ""


class MeltQuoteState(Enum):
    unpaid = "UNPAID"
    pending = "PENDING"
    paid = "PAID"

    def __str__(self):
        return self.name


class MeltQuote(LedgerEvent):
    quote: str
    method: str
    request: str
    checking_id: str
    unit: str
    amount: int
    fee_reserve: int
    state: MeltQuoteState
    created_time: Union[int, None] = None
    paid_time: Union[int, None] = None
    fee_paid: int = 0
    payment_preimage: str = ""
    expiry: Optional[int] = None
    change: Optional[List[BlindedSignature]] = None

    @classmethod
    def from_row(cls, row: Row):
        try:
            created_time = int(row["created_time"]) if row["created_time"] else None
            paid_time = int(row["paid_time"]) if row["paid_time"] else None
            expiry = int(row["expiry"]) if row["expiry"] else None
        except Exception:
            created_time = (
                int(row["created_time"].timestamp()) if row["created_time"] else None
            )
            paid_time = int(row["paid_time"].timestamp()) if row["paid_time"] else None
            expiry = int(row["expiry"].timestamp()) if row["expiry"] else None

        # parse change from row as json
        change = None
        if row["change"]:
            change = json.loads(row["change"])

        return cls(
            quote=row["quote"],
            method=row["method"],
            request=row["request"],
            checking_id=row["checking_id"],
            unit=row["unit"],
            amount=row["amount"],
            fee_reserve=row["fee_reserve"],
            state=MeltQuoteState[row["state"]],
            created_time=created_time,
            paid_time=paid_time,
            fee_paid=row["fee_paid"],
            change=change,
            expiry=expiry,
            payment_preimage=row["proof"],
        )

    @property
    def identifier(self) -> str:
        """Implementation of the abstract method from LedgerEventManager"""
        return self.quote

    @property
    def kind(self) -> JSONRPCSubscriptionKinds:
        return JSONRPCSubscriptionKinds.BOLT11_MELT_QUOTE

    @property
    def unpaid(self) -> bool:
        return self.state == MeltQuoteState.unpaid

    @property
    def pending(self) -> bool:
        return self.state == MeltQuoteState.pending

    @property
    def paid(self) -> bool:
        return self.state == MeltQuoteState.paid

    # method that is invoked when the `state` attribute is changed. to protect the state from being set to anything else if the current state is paid
    def __setattr__(self, name, value):
        # an unpaid quote can only be set to pending or paid
        if name == "state" and self.unpaid:
            if value not in [MeltQuoteState.pending, MeltQuoteState.paid]:
                raise Exception(
                    f"Cannot change state of an unpaid melt quote to {value}."
                )
        # a paid quote can not be changed
        if name == "state" and self.paid:
            raise Exception("Cannot change state of a paid melt quote.")

        if name == "paid":
            raise Exception(
                "MeltQuote does not support `paid` anymore! Use `state` instead."
            )
        super().__setattr__(name, value)


class MintQuoteState(Enum):
    unpaid = "UNPAID"
    paid = "PAID"
    pending = "PENDING"
    issued = "ISSUED"

    def __str__(self):
        return self.name


class MintQuote(LedgerEvent):
    quote: str
    method: str
    request: str
    checking_id: str
    unit: str
    amount: int
    state: MintQuoteState
    created_time: Union[int, None] = None
    paid_time: Union[int, None] = None
    expiry: Optional[int] = None

    @classmethod
    def from_row(cls, row: Row):
        try:
            #  SQLITE: row is timestamp (string)
            created_time = int(row["created_time"]) if row["created_time"] else None
            paid_time = int(row["paid_time"]) if row["paid_time"] else None
        except Exception:
            # POSTGRES: row is datetime.datetime
            created_time = (
                int(row["created_time"].timestamp()) if row["created_time"] else None
            )
            paid_time = int(row["paid_time"].timestamp()) if row["paid_time"] else None
        return cls(
            quote=row["quote"],
            method=row["method"],
            request=row["request"],
            checking_id=row["checking_id"],
            unit=row["unit"],
            amount=row["amount"],
            state=MintQuoteState[row["state"]],
            created_time=created_time,
            paid_time=paid_time,
        )

    @property
    def identifier(self) -> str:
        """Implementation of the abstract method from LedgerEventManager"""
        return self.quote

    @property
    def kind(self) -> JSONRPCSubscriptionKinds:
        return JSONRPCSubscriptionKinds.BOLT11_MINT_QUOTE

    @property
    def unpaid(self) -> bool:
        return self.state == MintQuoteState.unpaid

    @property
    def paid(self) -> bool:
        return self.state == MintQuoteState.paid

    @property
    def pending(self) -> bool:
        return self.state == MintQuoteState.pending

    @property
    def issued(self) -> bool:
        return self.state == MintQuoteState.issued

    def __setattr__(self, name, value):
        # un unpaid quote can only be set to paid
        if name == "state" and self.unpaid:
            if value != MintQuoteState.paid:
                raise Exception(
                    f"Cannot change state of an unpaid mint quote to {value}."
                )
        # a paid quote can only be set to pending or issued
        if name == "state" and self.paid:
            if value != MintQuoteState.pending and value != MintQuoteState.issued:
                raise Exception(f"Cannot change state of a paid mint quote to {value}.")
        # a pending quote can only be set to paid or issued
        if name == "state" and self.pending:
            if value not in [MintQuoteState.paid, MintQuoteState.issued]:
                raise Exception("Cannot change state of a pending mint quote.")
        # an issued quote cannot be changed
        if name == "state" and self.issued:
            raise Exception("Cannot change state of an issued mint quote.")

        if name == "paid":
            raise Exception(
                "MintQuote does not support `paid` anymore! Use `state` instead."
            )
        super().__setattr__(name, value)


# ------- KEYSETS -------


class KeyBase(BaseModel):
    """
    Public key from a keyset id for a given amount.
    """

    id: str
    amount: int
    pubkey: str


class Unit(Enum):
    sat = 0
    msat = 1
    usd = 2
    eur = 3
    btc = 4

    def str(self, amount: int) -> str:
        if self == Unit.sat:
            return f"{amount} sat"
        elif self == Unit.msat:
            return f"{amount} msat"
        elif self == Unit.usd:
            return f"${amount/100:.2f} USD"
        elif self == Unit.eur:
            return f"{amount/100:.2f} EUR"
        elif self == Unit.btc:
            return f"{amount/1e8:.8f} BTC"
        else:
            raise Exception("Invalid unit")

    def __str__(self):
        return self.name


@dataclass
class Amount:
    unit: Unit
    amount: int

    def to(self, to_unit: Unit, round: Optional[str] = None):
        if self.unit == to_unit:
            return self

        if self.unit == Unit.sat:
            if to_unit == Unit.msat:
                return Amount(to_unit, self.amount * 1000)
            else:
                raise Exception(f"Cannot convert {self.unit.name} to {to_unit.name}")
        elif self.unit == Unit.msat:
            if to_unit == Unit.sat:
                if round == "up":
                    return Amount(to_unit, math.ceil(self.amount / 1000))
                elif round == "down":
                    return Amount(to_unit, math.floor(self.amount / 1000))
                else:
                    return Amount(to_unit, self.amount // 1000)
            else:
                raise Exception(f"Cannot convert {self.unit.name} to {to_unit.name}")
        else:
            return self

    def to_float_string(self) -> str:
        if self.unit == Unit.usd or self.unit == Unit.eur:
            return self.cents_to_usd()
        elif self.unit == Unit.sat:
            return self.sat_to_btc()
        else:
            raise Exception("Amount must be in satoshis or cents")

    @classmethod
    def from_float(cls, amount: float, unit: Unit) -> "Amount":
        if unit == Unit.usd or unit == Unit.eur:
            return cls(unit, int(amount * 100))
        elif unit == Unit.sat:
            return cls(unit, int(amount * 1e8))
        else:
            raise Exception("Amount must be in satoshis or cents")

    def sat_to_btc(self) -> str:
        if self.unit != Unit.sat:
            raise Exception("Amount must be in satoshis")
        return f"{self.amount/1e8:.8f}"

    def cents_to_usd(self) -> str:
        if self.unit != Unit.usd and self.unit != Unit.eur:
            raise Exception("Amount must be in cents")
        return f"{self.amount/100:.2f}"

    def str(self) -> str:
        return self.unit.str(self.amount)

    def __repr__(self):
        return self.unit.str(self.amount)


class Method(Enum):
    bolt11 = 0


class WalletKeyset:
    """
    Contains the keyset from the wallets's perspective.
    """

    id: str
    unit: Unit
    public_keys: Dict[int, PublicKey]
    mint_url: Union[str, None] = None
    valid_from: Union[str, None] = None
    valid_to: Union[str, None] = None
    first_seen: Union[str, None] = None
    active: Union[bool, None] = True
    input_fee_ppk: int = 0

    def __init__(
        self,
        public_keys: Dict[int, PublicKey],
        unit: str,
        id: Optional[str] = None,
        mint_url=None,
        valid_from=None,
        valid_to=None,
        first_seen=None,
        active=True,
        input_fee_ppk=0,
    ):
        self.valid_from = valid_from
        self.valid_to = valid_to
        self.first_seen = first_seen
        self.active = active
        self.mint_url = mint_url
        self.input_fee_ppk = input_fee_ppk

        self.public_keys = public_keys
        # overwrite id by deriving it from the public keys
        if not id:
            self.id = derive_keyset_id(self.public_keys)
        else:
            self.id = id

        self.unit = Unit[unit]

        if id and id != self.id:
            logger.warning(
                f"WARNING: Keyset id {self.id} does not match the given id {id}."
                " Overwriting."
            )
            self.id = id

    def serialize(self):
        return json.dumps(
            {amount: key.serialize().hex() for amount, key in self.public_keys.items()}
        )

    @classmethod
    def from_row(cls, row: Row):
        def deserialize(serialized: str) -> Dict[int, PublicKey]:
            return {
                int(amount): PublicKey(bytes.fromhex(hex_key), raw=True)
                for amount, hex_key in dict(json.loads(serialized)).items()
            }

        return cls(
            id=row["id"],
            unit=row["unit"],
            public_keys=(
                deserialize(str(row["public_keys"]))
                if dict(row).get("public_keys")
                else {}
            ),
            mint_url=row["mint_url"],
            valid_from=row["valid_from"],
            valid_to=row["valid_to"],
            first_seen=row["first_seen"],
            active=row["active"],
            input_fee_ppk=row["input_fee_ppk"],
        )


class MintKeyset:
    """
    Contains the keyset from the mint's perspective.
    """

    id: str
    private_keys: Dict[int, PrivateKey]
    active: bool
    unit: Unit
    derivation_path: str
    input_fee_ppk: int
    seed: Optional[str] = None
    encrypted_seed: Optional[str] = None
    seed_encryption_method: Optional[str] = None
    public_keys: Optional[Dict[int, PublicKey]] = None
    valid_from: Optional[str] = None
    valid_to: Optional[str] = None
    first_seen: Optional[str] = None
    version: Optional[str] = None

    duplicate_keyset_id: Optional[str] = None  # BACKWARDS COMPATIBILITY < 0.15.0

    def __init__(
        self,
        *,
        derivation_path: str,
        seed: Optional[str] = None,
        encrypted_seed: Optional[str] = None,
        seed_encryption_method: Optional[str] = None,
        valid_from: Optional[str] = None,
        valid_to: Optional[str] = None,
        first_seen: Optional[str] = None,
        active: Optional[bool] = None,
        unit: Optional[str] = None,
        version: Optional[str] = None,
        input_fee_ppk: Optional[int] = None,
        id: str = "",
    ):
        self.derivation_path = derivation_path

        if encrypted_seed and not settings.mint_seed_decryption_key:
            raise Exception("MINT_SEED_DECRYPTION_KEY not set, but seed is encrypted.")
        if settings.mint_seed_decryption_key and encrypted_seed:
            self.seed = AESCipher(settings.mint_seed_decryption_key).decrypt(
                encrypted_seed
            )
        else:
            self.seed = seed

        assert self.seed, "seed not set"

        self.id = id
        self.valid_from = valid_from
        self.valid_to = valid_to
        self.first_seen = first_seen
        self.active = bool(active) if active is not None else False
        self.version = version or settings.version
        self.input_fee_ppk = input_fee_ppk or 0

        if self.input_fee_ppk < 0:
            raise Exception("Input fee must be non-negative.")

        self.version_tuple = tuple(
            [int(i) for i in self.version.split(".")] if self.version else []
        )

        # infer unit from derivation path
        if not unit:
            logger.trace(
                f"Unit for keyset {self.derivation_path} not set – attempting to parse"
                " from derivation path"
            )
            try:
                self.unit = Unit(
                    int(self.derivation_path.split("/")[2].replace("'", ""))
                )
                logger.trace(f"Inferred unit: {self.unit.name}")
            except Exception:
                logger.trace(
                    "Could not infer unit from derivation path"
                    f" {self.derivation_path} – assuming 'sat'"
                )
                self.unit = Unit.sat
        else:
            self.unit = Unit[unit]

        # generate keys from seed
        assert self.seed, "seed not set"
        assert self.derivation_path, "derivation path not set"

        self.generate_keys()

        logger.trace(f"Loaded keyset id: {self.id} ({self.unit.name})")

    @property
    def public_keys_hex(self) -> Dict[int, str]:
        assert self.public_keys, "public keys not set"
        return {
            int(amount): key.serialize().hex()
            for amount, key in self.public_keys.items()
        }

    def generate_keys(self):
        """Generates keys of a keyset from a seed."""
        assert self.seed, "seed not set"
        assert self.derivation_path, "derivation path not set"

        # BEGIN: BACKWARDS COMPATIBILITY < 0.15.0
        # we overwrite keyset id only if it isn't already set in the database
        # loaded from the database. This is to allow for backwards compatibility
        # with old keysets with new id's and vice versa. This code and successive
        # `id_in_db or` parts can be removed if there are only new keysets in the mint (> 0.15.0)
        id_in_db = self.id

        if self.version_tuple < (0, 12):
            # WARNING: Broken key derivation for backwards compatibility with < 0.12
            self.private_keys = derive_keys_backwards_compatible_insecure_pre_0_12(
                self.seed, self.derivation_path
            )
            self.public_keys = derive_pubkeys(self.private_keys)  # type: ignore
            logger.trace(
                f"WARNING: Using weak key derivation for keyset {self.id} (backwards"
                " compatibility < 0.12)"
            )
            self.id = id_in_db or derive_keyset_id_deprecated(self.public_keys)  # type: ignore
        elif self.version_tuple < (0, 15):
            self.private_keys = derive_keys_sha256(self.seed, self.derivation_path)
            logger.trace(
                f"WARNING: Using non-bip32 derivation for keyset {self.id} (backwards"
                " compatibility < 0.15)"
            )
            self.public_keys = derive_pubkeys(self.private_keys)  # type: ignore
            self.id = id_in_db or derive_keyset_id_deprecated(self.public_keys)  # type: ignore
        else:
            self.private_keys = derive_keys(self.seed, self.derivation_path)
            self.public_keys = derive_pubkeys(self.private_keys)  # type: ignore
            self.id = id_in_db or derive_keyset_id(self.public_keys)  # type: ignore


# ------- TOKEN -------


class Token(ABC):
    @property
    @abstractmethod
    def proofs(self) -> List[Proof]:
        ...

    @property
    @abstractmethod
    def amount(self) -> int:
        ...

    @property
    @abstractmethod
    def mint(self) -> str:
        ...

    @property
    @abstractmethod
    def keysets(self) -> List[str]:
        ...

    @property
    @abstractmethod
    def memo(self) -> Optional[str]:
        ...

    @memo.setter
    @abstractmethod
    def memo(self, memo: Optional[str]):
        ...

    @property
    @abstractmethod
    def unit(self) -> str:
        ...

    @unit.setter
    @abstractmethod
    def unit(self, unit: str):
        ...


class TokenV3Token(BaseModel):
    mint: Optional[str] = None
    proofs: List[Proof]

    def to_dict(self, include_dleq=False):
        return_dict = dict(proofs=[p.to_dict(include_dleq) for p in self.proofs])
        if self.mint:
            return_dict.update(dict(mint=self.mint))  # type: ignore
        return return_dict


@dataclass
class TokenV3(Token):
    """
    A Cashu token that includes proofs and their respective mints. Can include proofs from multiple different mints and keysets.
    """

    token: List[TokenV3Token] = field(default_factory=list)
    _memo: Optional[str] = None
    _unit: str = "sat"

    class Config:
        allow_population_by_field_name = True

    @property
    def proofs(self) -> List[Proof]:
        return [proof for token in self.token for proof in token.proofs]

    @property
    def amount(self) -> int:
        return sum([p.amount for p in self.proofs])

    @property
    def keysets(self) -> List[str]:
        return list({p.id for p in self.proofs})

    @property
    def mint(self) -> str:
        return self.mints[0]

    @property
    def mints(self) -> List[str]:
        return list({t.mint for t in self.token if t.mint})

    @property
    def memo(self) -> Optional[str]:
        return str(self._memo) if self._memo else None

    @memo.setter
    def memo(self, memo: Optional[str]):
        self._memo = memo

    @property
    def unit(self) -> str:
        return self._unit

    @unit.setter
    def unit(self, unit: str):
        self._unit = unit

    def serialize_to_dict(self, include_dleq=False):
        return_dict = dict(token=[t.to_dict(include_dleq) for t in self.token])
        if self.memo:
            return_dict.update(dict(memo=self.memo))  # type: ignore
        return_dict.update(dict(unit=self.unit))  # type: ignore
        return return_dict

    @classmethod
    def deserialize(cls, tokenv3_serialized: str) -> "TokenV3":
        """
        Ingesta a serialized "cashuA<json_urlsafe_base64>" token and returns a TokenV3.
        """
        prefix = "cashuA"
        assert tokenv3_serialized.startswith(prefix), Exception(
            f"Token prefix not valid. Expected {prefix}."
        )
        token_base64 = tokenv3_serialized[len(prefix) :]
        # if base64 string is not a multiple of 4, pad it with "="
        token_base64 += "=" * (4 - len(token_base64) % 4)

        token = json.loads(base64.urlsafe_b64decode(token_base64))
        return cls.parse_obj(token)

    def serialize(self, include_dleq=False) -> str:
        """
        Takes a TokenV3 and serializes it as "cashuA<json_urlsafe_base64>.
        """
        prefix = "cashuA"
        tokenv3_serialized = prefix
        # encode the token as a base64 string
        tokenv3_serialized += base64.urlsafe_b64encode(
            json.dumps(
                self.serialize_to_dict(include_dleq), separators=(",", ":")
            ).encode()
        ).decode()
        # remove padding
        tokenv3_serialized = tokenv3_serialized.rstrip("=")
        return tokenv3_serialized

    @classmethod
    def parse_obj(cls, token_dict: Dict[str, Any]):
        if not token_dict.get("token"):
            raise Exception("Token must contain proofs.")
        token: List[Dict[str, Any]] = token_dict.get("token") or []
        assert token, "Token must contain proofs."
        return cls(
            token=[
                TokenV3Token(
                    mint=t.get("mint"),
                    proofs=[Proof.from_dict(p) for p in t.get("proofs") or []],
                )
                for t in token
            ],
            _memo=token_dict.get("memo"),
            _unit=token_dict.get("unit") or "sat",
        )


class TokenV4DLEQ(BaseModel):
    """
    Discrete Log Equality (DLEQ) Proof
    """

    e: bytes
    s: bytes
    r: bytes


class TokenV4Proof(BaseModel):
    """
    Value token
    """

    a: int
    s: str  # secret
    c: bytes  # signature
    d: Optional[TokenV4DLEQ] = None  # DLEQ proof
    w: Optional[str] = None  # witness

    @classmethod
    def from_proof(cls, proof: Proof, include_dleq=False):
        return cls(
            a=proof.amount,
            s=proof.secret,
            c=bytes.fromhex(proof.C),
            d=(
                TokenV4DLEQ(
                    e=bytes.fromhex(proof.dleq.e),
                    s=bytes.fromhex(proof.dleq.s),
                    r=bytes.fromhex(proof.dleq.r),
                )
                if proof.dleq
                else None
            ),
            w=proof.witness,
        )


class TokenV4Token(BaseModel):
    # keyset ID
    i: bytes
    # proofs
    p: List[TokenV4Proof]


@dataclass
class TokenV4(Token):
    # mint URL
    m: str
    # unit
    u: str
    # tokens
    t: List[TokenV4Token]
    # memo
    d: Optional[str] = None
    # dlc root
    r: Optional[str] = None

    @property
    def mint(self) -> str:
        return self.m

    def set_mint(self, mint: str):
        self.m = mint

    @property
    def memo(self) -> Optional[str]:
        return self.d

    @memo.setter
    def memo(self, memo: Optional[str]):
        self.d = memo

    @property
    def unit(self) -> str:
        return self.u

    @unit.setter
    def unit(self, unit: str):
        self.u = unit

    @property
    def amounts(self) -> List[int]:
        return [p.a for token in self.t for p in token.p]

    @property
    def amount(self) -> int:
        return sum(self.amounts)

    @property
    def proofs(self) -> List[Proof]:
        return [
            Proof(
                id=token.i.hex(),
                amount=p.a,
                secret=p.s,
                C=p.c.hex(),
                dleq=(
                    DLEQWallet(
                        e=p.d.e.hex(),
                        s=p.d.s.hex(),
                        r=p.d.r.hex(),
                    )
                    if p.d
                    else None
                ),
                witness=p.w,
            )
            for token in self.t
            for p in token.p
        ]

    @property
    def dlc_root(self) -> Optional[str]:
        return self.r

    @property
    def keysets(self) -> List[str]:
        return list({p.i.hex() for p in self.t})

    @classmethod
    def from_tokenv3(cls, tokenv3: TokenV3):
        if not len(tokenv3.mints) == 1:
            raise Exception("TokenV3 must contain proofs from only one mint.")

        proofs = tokenv3.proofs
        proofs_by_id: Dict[str, List[Proof]] = {}
        for proof in proofs:
            proofs_by_id.setdefault(proof.id, []).append(proof)

        cls.t = []
        for keyset_id, proofs in proofs_by_id.items():
            cls.t.append(
                TokenV4Token(
                    i=bytes.fromhex(keyset_id),
                    p=[
                        TokenV4Proof(
                            a=p.amount,
                            s=p.secret,
                            c=bytes.fromhex(p.C),
                            d=(
                                TokenV4DLEQ(
                                    e=bytes.fromhex(p.dleq.e),
                                    s=bytes.fromhex(p.dleq.s),
                                    r=bytes.fromhex(p.dleq.r),
                                )
                                if p.dleq
                                else None
                            ),
                            w=p.witness,
                        )
                        for p in proofs
                    ],
                )
            )

        # set memo
        cls.d = tokenv3.memo
        # set mint
        cls.m = tokenv3.mint
        # set unit
        cls.u = tokenv3.unit or "sat"
        return cls(t=cls.t, d=cls.d, m=cls.m, u=cls.u)

    def serialize_to_dict(self, include_dleq=False):
        return_dict: Dict[str, Any] = dict(t=[t.dict() for t in self.t])
        # strip dleq if needed
        if not include_dleq:
            for token in return_dict["t"]:
                for proof in token["p"]:
                    if "d" in proof:
                        del proof["d"]
        # strip witness if not present
        for token in return_dict["t"]:
            for proof in token["p"]:
                if not proof.get("w"):
                    del proof["w"]
        # optional memo
        if self.d:
            return_dict.update(dict(d=self.d))
        # optional dlc root
        if self.r:
            return_dict.update(dict(r=self.r))
        # mint
        return_dict.update(dict(m=self.m))
        # unit
        return_dict.update(dict(u=self.u))
        return return_dict

    def serialize(self, include_dleq=False) -> str:
        """
        Takes a TokenV4 and serializes it as "cashuB<cbor_urlsafe_base64>.
        """
        prefix = "cashuB"
        tokenv4_serialized = prefix
        # encode the token as a base64 string
        tokenv4_serialized += base64.urlsafe_b64encode(
            cbor2.dumps(self.serialize_to_dict(include_dleq))
        ).decode()
        # remove padding
        tokenv4_serialized = tokenv4_serialized.rstrip("=")
        return tokenv4_serialized

    @classmethod
    def deserialize(cls, tokenv4_serialized: str) -> "TokenV4":
        """
        Ingesta a serialized "cashuB<cbor_urlsafe_base64>" token and returns a TokenV4.
        """
        prefix = "cashuB"
        assert tokenv4_serialized.startswith(prefix), Exception(
            f"Token prefix not valid. Expected {prefix}."
        )
        token_base64 = tokenv4_serialized[len(prefix) :]
        # if base64 string is not a multiple of 4, pad it with "="
        token_base64 += "=" * (4 - len(token_base64) % 4)

        token = cbor2.loads(base64.urlsafe_b64decode(token_base64))
        return cls.parse_obj(token)

    def to_tokenv3(self) -> TokenV3:
        tokenv3 = TokenV3(_memo=self.d, _unit=self.u)
        for token in self.t:
            tokenv3.token.append(
                TokenV3Token(
                    mint=self.m,
                    proofs=[
                        Proof(
                            id=token.i.hex(),
                            amount=p.a,
                            secret=p.s,
                            C=p.c.hex(),
                            dleq=(
                                DLEQWallet(
                                    e=p.d.e.hex(),
                                    s=p.d.s.hex(),
                                    r=p.d.r.hex(),
                                )
                                if p.d
                                else None
                            ),
                            witness=p.w,
                        )
                        for p in token.p
                    ],
                )
            )
        return tokenv3

    @classmethod
    def parse_obj(cls, token_dict: dict):
        return cls(
            m=token_dict["m"],
            u=token_dict["u"],
            t=[TokenV4Token(**t) for t in token_dict["t"]],
            d=token_dict.get("d", None),
            r=token_dict.get("r", None),
        )

# -------- DLC STUFF --------

class DiscreetLogContract(BaseModel):
    """
    A discrete log contract
    """
    settled: Optional[bool] = False
    dlc_root: str
    funding_amount: int
    unit: str
    inputs: Optional[List[Proof]] = None         # Need to verify these are indeed SCT proofs
    debts: Optional[Dict[str, int]] = None       # We save who we owe money to here

    @classmethod
    def from_row(cls, row: Row):
        return cls(
            dlc_root=row["dlc_root"],
            settled=bool(row["settled"]),
            funding_amount=int(row["funding_amount"]),
            unit=row["unit"],
            debts=json.loads(row["debts"]) if row["debts"] else None,
        )

class DlcBadInput(BaseModel):
    index: int
    detail: str

class DlcFundingProof(BaseModel):
    """
    A dlc merkle root with its signature
    or a dlc merkle root with bad inputs.
    """
    keyset: str
    signature: str

class DlcFundingAck(BaseModel):
    dlc_root: str
    funding_proof: DlcFundingProof

class DlcFundingError(BaseModel):
    dlc_root: str
    bad_inputs: Optional[List[DlcBadInput]] # Used to specify potential errors

class DlcOutcome(BaseModel):
    """
    Describes a DLC outcome
    """
    k: Optional[str]      # The blinded attestation secret
    t: Optional[int]      # The timeout (claim when time is over)
    P: str                # The payout structure associated with this outcome

class DlcSettlement(BaseModel):
    """
    Data used to settle an outcome of a DLC
    """
    dlc_root: str
    outcome: DlcOutcome
    merkle_proof: List[str]

class DlcSettlementAck(BaseModel):
    """
    Used by the mint to indicate the success of a DLC's funding, settlement, etc.
    """
    dlc_root: str

class DlcSettlementError(BaseModel):
    """
    Indicates to the client that a DLC operation (funding, settlement, etc) failed.
    """
    dlc_root: str
    details: str

class DlcPayoutWitness(BaseModel):
    # a BIP-340 signature on the root of the contract
    signature: Optional[str] = None
    # the discrete log of the public key (the private key)
    secret: Optional[str] = None

class DlcPayoutForm(BaseModel):
    dlc_root: str
    pubkey: str
    outputs: List[BlindedMessage]
    witness: DlcPayoutWitness

class DlcPayout(BaseModel):
    dlc_root: str
    outputs: Optional[List[BlindedSignature]] = None
    detail: Optional[str] = None    # error details<|MERGE_RESOLUTION|>--- conflicted
+++ resolved
@@ -101,13 +101,21 @@
     def from_witness(cls, witness: str):
         return cls(**json.loads(witness))
 
-
 class P2PKWitness(BaseModel):
     """
     Unlocks P2PK spending condition of a Proof
     """
 
     signatures: List[str]
+
+    @classmethod
+    def from_witness(cls, witness: str):
+        return cls(**json.loads(witness))
+
+class SCTWitness(BaseModel):
+    leaf_secret: str
+    merkle_proof: List[str]
+    witness: Optional[str] = None
 
     @classmethod
     def from_witness(cls, witness: str):
@@ -209,7 +217,6 @@
         return P2PKWitness.from_witness(self.witness).signatures
 
     @property
-<<<<<<< HEAD
     def dlc_leaf_secret(self) -> str:
         assert self.witness, "Witness is missing for dlc leaf secret"
         return SCTWitness.from_witness(self.witness).leaf_secret
@@ -220,10 +227,17 @@
         return SCTWitness.from_witness(self.witness).merkle_proof
 
     @property
-    def htlcpreimage(self) -> Union[str, None]:
-=======
+    def dlc_leaf_secret(self) -> str:
+        assert self.witness, "Witness is missing for dlc leaf secret"
+        return SCTWitness.from_witness(self.witness).leaf_secret
+
+    @property
+    def dlc_merkle_proof(self) -> List[str]:
+        assert self.witness, "Witness is missing for dlc merkle proof"
+        return SCTWitness.from_witness(self.witness).merkle_proof
+
+    @property
     def htlcpreimage(self) -> str | None:
->>>>>>> 48b0368a
         assert self.witness, "Witness is missing for htlc preimage"
         return HTLCWitness.from_witness(self.witness).preimage
 
