--- conflicted
+++ resolved
@@ -11,147 +11,6 @@
 from .legacy import derive_keys_backwards_compatible_insecure_pre_0_12
 from .p2pk import P2SHScript
 
-# ------- PROOFS -------
-
-
-<<<<<<< HEAD
-class SecretKind:
-    P2SH = "P2SH"
-    P2PK = "P2PK"
-
-
-class SigFlags:
-    SIG_INPUTS = (  # require signatures only on the inputs (default signature flag)
-        "SIG_INPUTS"
-    )
-    SIG_ALL = "SIG_ALL"  # require signatures on inputs and outputs
-
-
-class Tags(BaseModel):
-    """
-    Tags are used to encode additional information in the Secret of a Proof.
-    """
-
-    __root__: List[List[str]] = []
-
-    def __init__(self, tags: Optional[List[List[str]]] = None, **kwargs):
-        super().__init__(**kwargs)
-        self.__root__ = tags or []
-
-    def __setitem__(self, key: str, value: str) -> None:
-        self.__root__.append([key, value])
-
-    def __getitem__(self, key: str) -> Union[str, None]:
-        return self.get_tag(key)
-
-    def get_tag(self, tag_name: str) -> Union[str, None]:
-        for tag in self.__root__:
-            if tag[0] == tag_name:
-                return tag[1]
-        return None
-
-    def get_tag_all(self, tag_name: str) -> List[str]:
-        all_tags = []
-        for tag in self.__root__:
-            if tag[0] == tag_name:
-                all_tags.append(tag[1])
-        return all_tags
-
-
-class Secret(BaseModel):
-    """Describes spending condition encoded in the secret field of a Proof."""
-
-    kind: str
-    data: str
-    nonce: Union[None, str] = None
-    tags: Union[None, Tags] = None
-
-    def serialize(self) -> str:
-        data_dict: Dict[str, Any] = {
-            "data": self.data,
-            "nonce": self.nonce or PrivateKey().serialize()[:32],
-        }
-        if self.tags and self.tags.__root__:
-            logger.debug(f"Serializing tags: {self.tags.__root__}")
-            data_dict["tags"] = self.tags.__root__
-        return json.dumps(
-            [self.kind, data_dict],
-        )
-
-    @classmethod
-    def deserialize(cls, from_proof: str):
-        kind, kwargs = json.loads(from_proof)
-        data = kwargs.pop("data")
-        nonce = kwargs.pop("nonce")
-        tags_list = kwargs.pop("tags", None)
-        if tags_list:
-            tags = Tags(tags=tags_list)
-        else:
-            tags = None
-        logger.debug(f"Deserialized Secret: {kind}, {data}, {nonce}, {tags}")
-        return cls(kind=kind, data=data, nonce=nonce, tags=tags)
-
-    @property
-    def locktime(self) -> Union[None, int]:
-        if self.tags:
-            locktime = self.tags.get_tag("locktime")
-            if locktime:
-                return int(locktime)
-        return None
-
-    @property
-    def sigflag(self) -> Union[None, str]:
-        if self.tags:
-            sigflag = self.tags.get_tag("sigflag")
-            if sigflag:
-                return sigflag
-        return None
-
-    @property
-    def n_sigs(self) -> Union[None, int]:
-        if self.tags:
-            n_sigs = self.tags.get_tag("n_sigs")
-            if n_sigs:
-                return int(n_sigs)
-        return None
-
-    def get_p2pk_pubkey_from_secret(self) -> List[str]:
-        """Gets the P2PK pubkey from a Secret depending on the locktime
-
-        Args:
-            secret (Secret): P2PK Secret in ecash token
-
-        Returns:
-            str: pubkey to use for P2PK, empty string if anyone can spend (locktime passed)
-        """
-        pubkeys: List[str] = [self.data]  # for now we only support one pubkey
-        # get all additional pubkeys from tags for multisig
-        if self.tags and self.tags.get_tag("pubkey"):
-            pubkeys += self.tags.get_tag_all("pubkey")
-
-        now = time.time()
-        if self.locktime and self.locktime < now:
-            logger.trace(f"p2pk locktime ran out ({self.locktime}<{now}).")
-            # check tags if a refund pubkey is present.
-            # If yes, we demand the signature to be from the refund pubkey
-            if self.tags:
-                refund_pubkey = self.tags.get_tag("refund")
-                if refund_pubkey:
-                    pubkeys = [refund_pubkey]
-                    return pubkeys
-            return []
-        return pubkeys
-
-
-class P2SHScript(BaseModel):
-    """
-    Unlocks P2SH spending condition of a Proof
-    """
-
-    script: str
-    signature: str
-    address: Union[str, None] = None
-
 
 class DLEQ(BaseModel):
     """
@@ -172,8 +31,9 @@
     r: str  # blinding_factor, unknown to mint but sent from wallet to wallet for DLEQ proof
 
 
-=======
->>>>>>> a1802b2d
+# ------- PROOFS -------
+
+
 class Proof(BaseModel):
     """
     Value token
