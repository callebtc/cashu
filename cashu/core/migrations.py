--- conflicted
+++ resolved
@@ -1,16 +1,6 @@
 import re
 
-<<<<<<< HEAD
-from loguru import logger
-
-from cashu.core.db import COCKROACH, POSTGRES, SQLITE, Database
-
-
-def table_with_schema(db, table: str):
-    return f"{db.references_schema if db.schema else ''}{table}"
-=======
 from ..core.db import COCKROACH, POSTGRES, SQLITE, Database, table_with_schema
->>>>>>> 5df0a9aa
 
 
 async def migrate_databases(db: Database, migrations_module):
@@ -32,7 +22,6 @@
             if match:
                 version = int(match.group(1))
                 if version > current_versions.get(db_name, 0):
-                    logger.debug(f"Migration: Running migration {db_name}:{key}.")
                     await migrate(db)
 
                     if db.schema == None:
@@ -53,7 +42,6 @@
             )
 
         if not exists:
-            logger.debug("Migration: creating migrations table.")
             await migrations_module.m000_create_migrations_table(conn)
 
         rows = await (
