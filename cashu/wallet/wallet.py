import base64
import json
import math
import secrets as scrts
import time
import uuid
from itertools import groupby
from typing import Dict, List, Optional

import requests
from loguru import logger

import cashu.core.b_dhke as b_dhke
import cashu.core.bolt11 as bolt11
from cashu.core.base import (
    BlindedMessage,
    BlindedSignature,
    CheckFeesRequest,
    CheckRequest,
    Invoice,
    MeltRequest,
    MintRequest,
    P2SHScript,
    Proof,
    SplitRequest,
    TokenJson,
    TokenMintJson,
    WalletKeyset,
)
from cashu.core.bolt11 import Invoice as InvoiceBolt11
from cashu.core.db import Database
from cashu.core.helpers import sum_proofs
from cashu.core.script import (
    step0_carol_checksig_redeemscrip,
    step0_carol_privkey,
    step1_carol_create_p2sh_address,
    step2_carol_sign_tx,
)
from cashu.core.secp import PublicKey
from cashu.core.settings import DEBUG, SOCKS_HOST, SOCKS_PORT, TOR, VERSION
from cashu.core.split import amount_split
from cashu.tor.tor import TorProxy
from cashu.wallet.crud import (
    get_keyset,
    get_proofs,
    invalidate_proof,
    secret_used,
    store_keyset,
    store_lightning_invoice,
    store_p2sh,
    store_proof,
    update_lightning_invoice,
    update_proof_reserved,
)


class LedgerAPI:
    keys: Dict[int, PublicKey]
    keyset: str
    tor: TorProxy
    db: Database

    def __init__(self, url):
        self.url = url

    def _set_requests(self):
        s = requests.Session()
        s.headers.update({"Client-version": VERSION})
        if DEBUG:
            s.verify = False
        socks_host, socks_port = None, None
        if TOR and TorProxy().check_platform():
            self.tor = TorProxy(timeout=True)
            self.tor.run_daemon(verbose=True)
            socks_host, socks_port = "localhost", 9050
        else:
            socks_host, socks_port = SOCKS_HOST, SOCKS_PORT

        if socks_host and socks_port:
            proxies = {
                "http": f"socks5://{socks_host}:{socks_port}",
                "https": f"socks5://{socks_host}:{socks_port}",
            }
            s.proxies.update(proxies)
            s.headers.update({"User-Agent": scrts.token_urlsafe(8)})
        return s

    def _construct_proofs(
        self, promises: List[BlindedSignature], secrets: List[str], rs: List[str]
    ):
        """Returns proofs of promise from promises. Wants secrets and blinding factors rs."""
        proofs = []
        for promise, secret, r in zip(promises, secrets, rs):
            C_ = PublicKey(bytes.fromhex(promise.C_), raw=True)
            C = b_dhke.step3_alice(C_, r, self.keys[promise.amount])
            proof = Proof(
                id=self.keyset_id,
                amount=promise.amount,
                C=C.serialize().hex(),
                secret=secret,
            )
            proofs.append(proof)
        return proofs

    @staticmethod
    def raise_on_error(resp_dict):
        if "error" in resp_dict:
            raise Exception("Mint Error: {}".format(resp_dict["error"]))

    @staticmethod
    def _generate_secret(randombits=128):
        """Returns base64 encoded random string."""
        return scrts.token_urlsafe(randombits // 8)

    async def _load_mint(self, keyset_id: str = ""):
        """
        Loads the public keys of the mint. Either gets the keys for the specified
        `keyset_id` or loads the most recent one from the mint.
        Gets and the active keyset ids of the mint and stores in `self.keysets`.
        """
        assert len(
            self.url
        ), "Ledger not initialized correctly: mint URL not specified yet. "

        if keyset_id:
            # get requested keyset
            keyset = await self._get_keyset(self.url, keyset_id)
        else:
            # get current keyset
            keyset = await self._get_keys(self.url)

        # store current keyset
        assert len(keyset.public_keys) > 0, "did not receive keys from mint."

        # check if current keyset is in db
        keyset_local: Optional[WalletKeyset] = await get_keyset(keyset.id, db=self.db)
        if keyset_local is None:
            await store_keyset(keyset=keyset, db=self.db)

        # get all active keysets of this mint
        mint_keysets = []
        try:
            keysets_resp = await self._get_keysets(self.url)
            mint_keysets = keysets_resp["keysets"]
            # store active keysets
        except:
            pass
        self.keysets = mint_keysets if len(mint_keysets) else [keyset.id]

        logger.debug(f"Mint keysets: {self.keysets}")
        logger.debug(f"Current mint keyset: {keyset.id}")

        self.keys = keyset.public_keys
        self.keyset_id = keyset.id

    @staticmethod
    def _construct_outputs(amounts: List[int], secrets: List[str]):
        """Takes a list of amounts and secrets and returns outputs.
        Outputs are blinded messages `payloads` and blinding factors `rs`"""
        assert len(amounts) == len(
            secrets
        ), f"len(amounts)={len(amounts)} not equal to len(secrets)={len(secrets)}"
        payloads: MintRequest = MintRequest()
        rs = []
        for secret, amount in zip(secrets, amounts):
            B_, r = b_dhke.step1_alice(secret)
            rs.append(r)
            payload: BlindedMessage = BlindedMessage(
                amount=amount, B_=B_.serialize().hex()
            )
            payloads.blinded_messages.append(payload)
        return payloads, rs

    async def _check_used_secrets(self, secrets):
        for s in secrets:
            if await secret_used(s, db=self.db):
                raise Exception(f"secret already used: {s}")

    def generate_secrets(self, secret, n):
        """`secret` is the base string that will be tweaked n times"""
        if len(secret.split("P2SH:")) == 2:
            return [f"{secret}:{self._generate_secret()}" for i in range(n)]
        return [f"{i}:{secret}" for i in range(n)]

    """
    ENDPOINTS
    """

    async def _get_keys(self, url: str):
        self.s = self._set_requests()
        resp = self.s.get(
            url + "/keys",
        )
        resp.raise_for_status()
        keys = resp.json()
        assert len(keys), Exception("did not receive any keys")
        keyset_keys = {
            int(amt): PublicKey(bytes.fromhex(val), raw=True)
            for amt, val in keys.items()
        }
        keyset = WalletKeyset(pubkeys=keyset_keys, mint_url=url)
        return keyset

    async def _get_keyset(self, url: str, keyset_id: str):
        """
        keyset_id is base64, needs to be urlsafe-encoded.
        """
        self.s = self._set_requests()
        keyset_id_urlsafe = keyset_id.replace("+", "-").replace("/", "_")
        resp = self.s.get(
            url + f"/keys/{keyset_id_urlsafe}",
        )
        resp.raise_for_status()
        keys = resp.json()
        assert len(keys), Exception("did not receive any keys")
        keyset_keys = {
            int(amt): PublicKey(bytes.fromhex(val), raw=True)
            for amt, val in keys.items()
        }
        keyset = WalletKeyset(pubkeys=keyset_keys, mint_url=url)
        return keyset

    async def _get_keysets(self, url: str):
        self.s = self._set_requests()
        resp = self.s.get(
            url + "/keysets",
        )
        resp.raise_for_status()
        keysets = resp.json()
        assert len(keysets), Exception("did not receive any keysets")
        return keysets

    def request_mint(self, amount,description_hash: Optional[bytes] = None):
        """Requests a mint from the server and returns Lightning invoice."""
        if description_hash != None:
            description_hash = description_hash.decode("utf-8")

        self.s = self._set_requests()
        resp = self.s.get(self.url + "/mint", params={"amount": amount, "description_hash": description_hash})
        resp.raise_for_status()
        return_dict = resp.json()
        self.raise_on_error(return_dict)
        return Invoice(amount=amount, pr=return_dict["pr"], hash=return_dict["hash"])

    async def mint(self, amounts, payment_hash=None):
        """Mints new coins and returns a proof of promise."""
        secrets = [self._generate_secret() for s in range(len(amounts))]
        await self._check_used_secrets(secrets)
        payloads, rs = self._construct_outputs(amounts, secrets)
        self.s = self._set_requests()
        resp = self.s.post(
            self.url + "/mint",
            json=payloads.dict(),
            params={"payment_hash": payment_hash},
        )
        resp.raise_for_status()
        promises_list = resp.json()
        self.raise_on_error(promises_list)

        promises = [BlindedSignature(**p) for p in promises_list]
        return self._construct_proofs(promises, secrets, rs)

    async def split(self, proofs, amount, scnd_secret: Optional[str] = None):
        """Consume proofs and create new promises based on amount split.
        If scnd_secret is None, random secrets will be generated for the tokens to keep (frst_outputs)
        and the promises to send (scnd_outputs).

        If scnd_secret is provided, the wallet will create blinded secrets with those to attach a
        predefined spending condition to the tokens they want to send."""

        total = sum_proofs(proofs)
        frst_amt, scnd_amt = total - amount, amount
        frst_outputs = amount_split(frst_amt)
        scnd_outputs = amount_split(scnd_amt)

        amounts = frst_outputs + scnd_outputs
        if scnd_secret is None:
            secrets = [self._generate_secret() for _ in range(len(amounts))]
        else:
            scnd_secrets = self.generate_secrets(scnd_secret, len(scnd_outputs))
            logger.debug(f"Creating proofs with custom secrets: {scnd_secrets}")
            assert len(scnd_secrets) == len(
                scnd_outputs
            ), "number of scnd_secrets does not match number of ouptus."
            # append predefined secrets (to send) to random secrets (to keep)
            secrets = [
                self._generate_secret() for s in range(len(frst_outputs))
            ] + scnd_secrets

        assert len(secrets) == len(
            amounts
        ), "number of secrets does not match number of outputs"
        await self._check_used_secrets(secrets)
        payloads, rs = self._construct_outputs(amounts, secrets)
        split_payload = SplitRequest(proofs=proofs, amount=amount, outputs=payloads)

        # construct payload
        def _splitrequest_include_fields(proofs):
            """strips away fields from the model that aren't necessary for the /split"""
            proofs_include = {"id", "amount", "secret", "C", "script"}
            return {
                "amount": ...,
                "outputs": ...,
                "proofs": {i: proofs_include for i in range(len(proofs))},
            }

        self.s = self._set_requests()
        resp = self.s.post(
            self.url + "/split",
            json=split_payload.dict(include=_splitrequest_include_fields(proofs)),
        )
        resp.raise_for_status()
        promises_dict = resp.json()
        self.raise_on_error(promises_dict)

        promises_fst = [BlindedSignature(**p) for p in promises_dict["fst"]]
        promises_snd = [BlindedSignature(**p) for p in promises_dict["snd"]]
        # Construct proofs from promises (i.e., unblind signatures)
        frst_proofs = self._construct_proofs(
            promises_fst, secrets[: len(promises_fst)], rs[: len(promises_fst)]
        )
        scnd_proofs = self._construct_proofs(
            promises_snd, secrets[len(promises_fst) :], rs[len(promises_fst) :]
        )

        return frst_proofs, scnd_proofs

    async def check_spendable(self, proofs: List[Proof]):
        """
        Cheks whether the secrets in proofs are already spent or not and returns a list of booleans.
        """
        payload = CheckRequest(proofs=proofs)

        def _check_spendable_include_fields(proofs):
            """strips away fields from the model that aren't necessary for the /split"""
            return {
                "proofs": {i: {"secret"} for i in range(len(proofs))},
            }

        self.s = self._set_requests()
        resp = self.s.post(
            self.url + "/check",
            json=payload.dict(include=_check_spendable_include_fields(proofs)),
        )
        resp.raise_for_status()
        return_dict = resp.json()
        self.raise_on_error(return_dict)
        return return_dict

    async def check_fees(self, payment_request: str):
        """Checks whether the Lightning payment is internal."""
        payload = CheckFeesRequest(pr=payment_request)
        self.s = self._set_requests()
        resp = self.s.post(
            self.url + "/checkfees",
            json=payload.dict(),
        )
        resp.raise_for_status()
        return_dict = resp.json()
        self.raise_on_error(return_dict)
        return return_dict

    async def pay_lightning(self, proofs: List[Proof], invoice: str):
        """
        Accepts proofs and a lightning invoice to pay in exchange.
        """
        payload = MeltRequest(proofs=proofs, invoice=invoice)

        def _meltequest_include_fields(proofs):
            """strips away fields from the model that aren't necessary for the /melt"""
            proofs_include = {"id", "amount", "secret", "C", "script"}
            return {
                "amount": ...,
                "invoice": ...,
                "proofs": {i: proofs_include for i in range(len(proofs))},
            }

        self.s = self._set_requests()
        resp = self.s.post(
            self.url + "/melt",
            json=payload.dict(include=_meltequest_include_fields(proofs)),
        )
        resp.raise_for_status()
        return_dict = resp.json()
        self.raise_on_error(return_dict)
        return return_dict


class Wallet(LedgerAPI):
    """Minimal wallet wrapper."""

    def __init__(self, url: str, db: str, name: str = "no_name"):
        super().__init__(url)
        self.db = Database("wallet", db)
        self.proofs: List[Proof] = []
        self.name = name

    async def load_mint(self, keyset_id: str = ""):
        await super()._load_mint(keyset_id)

    async def load_proofs(self):
        self.proofs = await get_proofs(db=self.db)

    async def _store_proofs(self, proofs):
        for proof in proofs:
            await store_proof(proof, db=self.db)

    @staticmethod
    def _get_proofs_per_keyset(proofs: List[Proof]):
        return {key: list(group) for key, group in groupby(proofs, lambda p: p.id)}

<<<<<<< HEAD
    async def _get_proofs_per_minturl(self, proofs: List[Proof]):
        ret = {}
        for id in set([p.id for p in proofs]):
            if id is None:
                continue
            keyset: WalletKeyset = await get_keyset(id=id, db=self.db)
            if keyset.mint_url not in ret:
                ret[keyset.mint_url] = [p for p in proofs if p.id == id]
            else:
                ret[keyset.mint_url].extend([p for p in proofs if p.id == id])
        return ret

    async def request_mint(self, amount):
        invoice = super().request_mint(amount)
=======
    async def request_mint(self, amount, description_hash: Optional[bytes] = None):
        invoice = super().request_mint(amount,description_hash)
>>>>>>> 77e4f523
        invoice.time_created = int(time.time())
        await store_lightning_invoice(db=self.db, invoice=invoice)
        return invoice

    async def mint(self, amount: int, payment_hash: Optional[str] = None):
        split = amount_split(amount)
        proofs = await super().mint(split, payment_hash)
        if proofs == []:
            raise Exception("received no proofs.")
        await self._store_proofs(proofs)
        if payment_hash:
            await update_lightning_invoice(
                db=self.db, hash=payment_hash, paid=True, time_paid=int(time.time())
            )
        self.proofs += proofs
        return proofs

    async def redeem(
        self,
        proofs: List[Proof],
        scnd_script: Optional[str] = None,
        scnd_siganture: Optional[str] = None,
    ):
        if scnd_script and scnd_siganture:
            logger.debug(f"Unlock script: {scnd_script}")
            # attach unlock scripts to proofs
            for p in proofs:
                p.script = P2SHScript(script=scnd_script, signature=scnd_siganture)
        return await self.split(proofs, sum_proofs(proofs))

    async def split(
        self,
        proofs: List[Proof],
        amount: int,
        scnd_secret: Optional[str] = None,
    ):
        assert len(proofs) > 0, ValueError("no proofs provided.")
        frst_proofs, scnd_proofs = await super().split(proofs, amount, scnd_secret)
        if len(frst_proofs) == 0 and len(scnd_proofs) == 0:
            raise Exception("received no splits.")
        used_secrets = [p["secret"] for p in proofs]
        self.proofs = list(
            filter(lambda p: p["secret"] not in used_secrets, self.proofs)
        )
        self.proofs += frst_proofs + scnd_proofs
        await self._store_proofs(frst_proofs + scnd_proofs)
        for proof in proofs:
            await invalidate_proof(proof, db=self.db)
        return frst_proofs, scnd_proofs

    async def pay_lightning(self, proofs: List[Proof], invoice: str):
        """Pays a lightning invoice"""
        status = await super().pay_lightning(proofs, invoice)
        if status["paid"] == True:
            await self.invalidate(proofs)
            invoice_obj = Invoice(
                amount=-sum_proofs(proofs),
                pr=invoice,
                preimage=status.get("preimage"),
                paid=True,
                time_paid=time.time(),
            )
            await store_lightning_invoice(db=self.db, invoice=invoice_obj)
        else:
            raise Exception("could not pay invoice.")
        return status["paid"]

    async def _make_token(self, proofs: List[Proof], include_mints=True):
        """
        Takes list of proofs and produces a TokenJson by looking up
        the keyset id and mint URLs from the database.
        """
        # build token
        token = TokenJson(tokens=proofs)

        # add mint information to the token, if requested
        if include_mints:
            # hold information about the mint
            mints: Dict[str, TokenMintJson] = dict()
            # iterate through all proofs and add their keyset to `mints`
            for proof in proofs:
                if proof.id:
                    # load the keyset from the db
                    keyset = await get_keyset(id=proof.id, db=self.db)
                    if keyset and keyset.mint_url:
                        # TODO: replace this with a mint pubkey
                        placeholder_mint_id = keyset.mint_url
                        if placeholder_mint_id not in mints:
                            # mint information
                            id = TokenMintJson(
                                url=keyset.mint_url,
                                ks=[keyset.id],
                            )
                            mints[placeholder_mint_id] = id
                        else:
                            # if a mint has multiple keysets, append to the existing list
                            if keyset.id not in mints[placeholder_mint_id].ks:
                                mints[placeholder_mint_id].ks.append(keyset.id)
            if len(mints) > 0:
                token.mints = mints
        return token

    async def _serialize_token_base64(self, token: TokenJson):
        """
        Takes a TokenJson and serializes it in urlsafe_base64.
        """
        # encode the token as a base64 string
        token_base64 = base64.urlsafe_b64encode(
            json.dumps(token.to_dict()).encode()
        ).decode()
        return token_base64

    async def serialize_proofs(
        self, proofs: List[Proof], include_mints=True, legacy=False
    ):
        """
        Produces sharable token with proofs and mint information.
        """

        if legacy:
            proofs_serialized = [p.to_dict() for p in proofs]
            return base64.urlsafe_b64encode(
                json.dumps(proofs_serialized).encode()
            ).decode()

        token = await self._make_token(proofs, include_mints)
        return await self._serialize_token_base64(token)

    async def _get_spendable_proofs(self, proofs: List[Proof]):
        """
        Selects proofs that can be used with the current mint.
        Chooses:
        1) Proofs that are not marked as reserved
        2) Proofs that have a keyset id that is in self.keysets (active keysets of mint) - !!! optional for backwards compatibility with legacy clients
        """
        proofs = [
            p for p in proofs if p.id in self.keysets or not p.id
        ]  # "or not p.id" is for backwards compatibility with proofs without a keyset id
        proofs = [p for p in proofs if not p.reserved]
        return proofs

    async def get_pay_amount_with_fees(self, invoice: str):
        """
        Decodes the amount from a Lightning invoice and returns the
        total amount (amount+fees) to be paid.
        """
        decoded_invoice: InvoiceBolt11 = bolt11.decode(invoice)
        # check if it's an internal payment
        fees = int((await self.check_fees(invoice))["fee"])
        amount = math.ceil((decoded_invoice.amount_msat + fees * 1000) / 1000)  # 1% fee
        return amount, fees

    async def split_to_pay(self, invoice: str):
        """
        Splits proofs such that a Lightning invoice can be paid.
        """
        amount, _ = await self.get_pay_amount_with_fees(invoice)
        _, send_proofs = await self.split_to_send(self.proofs, amount)
        return send_proofs

    async def split_to_send(
        self,
        proofs: List[Proof],
        amount,
        scnd_secret: Optional[str] = None,
        set_reserved: bool = False,
    ):
        """Like self.split but only considers non-reserved tokens."""
        if scnd_secret:
            logger.debug(f"Spending conditions: {scnd_secret}")
        spendable_proofs = await self._get_spendable_proofs(proofs)
        if sum_proofs(spendable_proofs) < amount:
            raise Exception("balance too low.")
        keep_proofs, send_proofs = await self.split(
            [p for p in spendable_proofs if not p.reserved], amount, scnd_secret
        )
        if set_reserved:
            await self.set_reserved(send_proofs, reserved=True)
        return keep_proofs, send_proofs

    async def set_reserved(self, proofs: List[Proof], reserved: bool):
        """Mark a proof as reserved to avoid reuse or delete marking."""
        uuid_str = str(uuid.uuid1())
        for proof in proofs:
            proof.reserved = True
            await update_proof_reserved(
                proof, reserved=reserved, send_id=uuid_str, db=self.db
            )

    async def check_spendable(self, proofs):
        return await super().check_spendable(proofs)

    async def invalidate(self, proofs):
        """Invalidates all spendable tokens supplied in proofs."""
        spendables = await self.check_spendable(proofs)
        invalidated_proofs = []
        for idx, spendable in spendables.items():
            if not spendable:
                invalidated_proofs.append(proofs[int(idx)])
                await invalidate_proof(proofs[int(idx)], db=self.db)
        invalidate_secrets = [p["secret"] for p in invalidated_proofs]
        self.proofs = list(
            filter(lambda p: p["secret"] not in invalidate_secrets, self.proofs)
        )

    async def create_p2sh_lock(self):
        alice_privkey = step0_carol_privkey()
        txin_redeemScript = step0_carol_checksig_redeemscrip(alice_privkey.pub)
        txin_p2sh_address = step1_carol_create_p2sh_address(txin_redeemScript)
        txin_signature = step2_carol_sign_tx(txin_redeemScript, alice_privkey).scriptSig
        txin_redeemScript_b64 = base64.urlsafe_b64encode(txin_redeemScript).decode()
        txin_signature_b64 = base64.urlsafe_b64encode(txin_signature).decode()
        p2shScript = P2SHScript(
            script=txin_redeemScript_b64,
            signature=txin_signature_b64,
            address=str(txin_p2sh_address),
        )
        await store_p2sh(p2shScript, db=self.db)
        return p2shScript

    @property
    def balance(self):
        return sum_proofs(self.proofs)

    @property
    def available_balance(self):
        return sum_proofs([p for p in self.proofs if not p.reserved])

    def status(self):
        # print(
        #     f"Balance: {self.balance} sat (available: {self.available_balance} sat in {len([p for p in self.proofs if not p.reserved])} tokens)"
        # )
        print(f"Balance: {self.available_balance} sat")

    def balance_per_keyset(self):
        return {
            key: {
                "balance": sum_proofs(proofs),
                "available": sum_proofs([p for p in proofs if not p.reserved]),
            }
            for key, proofs in self._get_proofs_per_keyset(self.proofs).items()
        }

    async def balance_per_minturl(self):
        balances = await self._get_proofs_per_minturl(self.proofs)
        balances_return = {
            key: {
                "balance": sum_proofs(proofs),
                "available": sum_proofs([p for p in proofs if not p.reserved]),
            }
            for key, proofs in balances.items()
        }
        return dict(sorted(balances_return.items(), key=lambda item: item[1]["available"], reverse=True))  # type: ignore

    def proof_amounts(self):
        return [p["amount"] for p in sorted(self.proofs, key=lambda p: p["amount"])]
<|MERGE_RESOLUTION|>--- conflicted
+++ resolved
@@ -1,686 +1,669 @@
-import base64
-import json
-import math
-import secrets as scrts
-import time
-import uuid
-from itertools import groupby
-from typing import Dict, List, Optional
-
-import requests
-from loguru import logger
-
-import cashu.core.b_dhke as b_dhke
-import cashu.core.bolt11 as bolt11
-from cashu.core.base import (
-    BlindedMessage,
-    BlindedSignature,
-    CheckFeesRequest,
-    CheckRequest,
-    Invoice,
-    MeltRequest,
-    MintRequest,
-    P2SHScript,
-    Proof,
-    SplitRequest,
-    TokenJson,
-    TokenMintJson,
-    WalletKeyset,
-)
-from cashu.core.bolt11 import Invoice as InvoiceBolt11
-from cashu.core.db import Database
-from cashu.core.helpers import sum_proofs
-from cashu.core.script import (
-    step0_carol_checksig_redeemscrip,
-    step0_carol_privkey,
-    step1_carol_create_p2sh_address,
-    step2_carol_sign_tx,
-)
-from cashu.core.secp import PublicKey
-from cashu.core.settings import DEBUG, SOCKS_HOST, SOCKS_PORT, TOR, VERSION
-from cashu.core.split import amount_split
-from cashu.tor.tor import TorProxy
-from cashu.wallet.crud import (
-    get_keyset,
-    get_proofs,
-    invalidate_proof,
-    secret_used,
-    store_keyset,
-    store_lightning_invoice,
-    store_p2sh,
-    store_proof,
-    update_lightning_invoice,
-    update_proof_reserved,
-)
-
-
-class LedgerAPI:
-    keys: Dict[int, PublicKey]
-    keyset: str
-    tor: TorProxy
-    db: Database
-
-    def __init__(self, url):
-        self.url = url
-
-    def _set_requests(self):
-        s = requests.Session()
-        s.headers.update({"Client-version": VERSION})
-        if DEBUG:
-            s.verify = False
-        socks_host, socks_port = None, None
-        if TOR and TorProxy().check_platform():
-            self.tor = TorProxy(timeout=True)
-            self.tor.run_daemon(verbose=True)
-            socks_host, socks_port = "localhost", 9050
-        else:
-            socks_host, socks_port = SOCKS_HOST, SOCKS_PORT
-
-        if socks_host and socks_port:
-            proxies = {
-                "http": f"socks5://{socks_host}:{socks_port}",
-                "https": f"socks5://{socks_host}:{socks_port}",
-            }
-            s.proxies.update(proxies)
-            s.headers.update({"User-Agent": scrts.token_urlsafe(8)})
-        return s
-
-    def _construct_proofs(
-        self, promises: List[BlindedSignature], secrets: List[str], rs: List[str]
-    ):
-        """Returns proofs of promise from promises. Wants secrets and blinding factors rs."""
-        proofs = []
-        for promise, secret, r in zip(promises, secrets, rs):
-            C_ = PublicKey(bytes.fromhex(promise.C_), raw=True)
-            C = b_dhke.step3_alice(C_, r, self.keys[promise.amount])
-            proof = Proof(
-                id=self.keyset_id,
-                amount=promise.amount,
-                C=C.serialize().hex(),
-                secret=secret,
-            )
-            proofs.append(proof)
-        return proofs
-
-    @staticmethod
-    def raise_on_error(resp_dict):
-        if "error" in resp_dict:
-            raise Exception("Mint Error: {}".format(resp_dict["error"]))
-
-    @staticmethod
-    def _generate_secret(randombits=128):
-        """Returns base64 encoded random string."""
-        return scrts.token_urlsafe(randombits // 8)
-
-    async def _load_mint(self, keyset_id: str = ""):
-        """
-        Loads the public keys of the mint. Either gets the keys for the specified
-        `keyset_id` or loads the most recent one from the mint.
-        Gets and the active keyset ids of the mint and stores in `self.keysets`.
-        """
-        assert len(
-            self.url
-        ), "Ledger not initialized correctly: mint URL not specified yet. "
-
-        if keyset_id:
-            # get requested keyset
-            keyset = await self._get_keyset(self.url, keyset_id)
-        else:
-            # get current keyset
-            keyset = await self._get_keys(self.url)
-
-        # store current keyset
-        assert len(keyset.public_keys) > 0, "did not receive keys from mint."
-
-        # check if current keyset is in db
-        keyset_local: Optional[WalletKeyset] = await get_keyset(keyset.id, db=self.db)
-        if keyset_local is None:
-            await store_keyset(keyset=keyset, db=self.db)
-
-        # get all active keysets of this mint
-        mint_keysets = []
-        try:
-            keysets_resp = await self._get_keysets(self.url)
-            mint_keysets = keysets_resp["keysets"]
-            # store active keysets
-        except:
-            pass
-        self.keysets = mint_keysets if len(mint_keysets) else [keyset.id]
-
-        logger.debug(f"Mint keysets: {self.keysets}")
-        logger.debug(f"Current mint keyset: {keyset.id}")
-
-        self.keys = keyset.public_keys
-        self.keyset_id = keyset.id
-
-    @staticmethod
-    def _construct_outputs(amounts: List[int], secrets: List[str]):
-        """Takes a list of amounts and secrets and returns outputs.
-        Outputs are blinded messages `payloads` and blinding factors `rs`"""
-        assert len(amounts) == len(
-            secrets
-        ), f"len(amounts)={len(amounts)} not equal to len(secrets)={len(secrets)}"
-        payloads: MintRequest = MintRequest()
-        rs = []
-        for secret, amount in zip(secrets, amounts):
-            B_, r = b_dhke.step1_alice(secret)
-            rs.append(r)
-            payload: BlindedMessage = BlindedMessage(
-                amount=amount, B_=B_.serialize().hex()
-            )
-            payloads.blinded_messages.append(payload)
-        return payloads, rs
-
-    async def _check_used_secrets(self, secrets):
-        for s in secrets:
-            if await secret_used(s, db=self.db):
-                raise Exception(f"secret already used: {s}")
-
-    def generate_secrets(self, secret, n):
-        """`secret` is the base string that will be tweaked n times"""
-        if len(secret.split("P2SH:")) == 2:
-            return [f"{secret}:{self._generate_secret()}" for i in range(n)]
-        return [f"{i}:{secret}" for i in range(n)]
-
-    """
-    ENDPOINTS
-    """
-
-    async def _get_keys(self, url: str):
-        self.s = self._set_requests()
-        resp = self.s.get(
-            url + "/keys",
-        )
-        resp.raise_for_status()
-        keys = resp.json()
-        assert len(keys), Exception("did not receive any keys")
-        keyset_keys = {
-            int(amt): PublicKey(bytes.fromhex(val), raw=True)
-            for amt, val in keys.items()
-        }
-        keyset = WalletKeyset(pubkeys=keyset_keys, mint_url=url)
-        return keyset
-
-    async def _get_keyset(self, url: str, keyset_id: str):
-        """
-        keyset_id is base64, needs to be urlsafe-encoded.
-        """
-        self.s = self._set_requests()
-        keyset_id_urlsafe = keyset_id.replace("+", "-").replace("/", "_")
-        resp = self.s.get(
-            url + f"/keys/{keyset_id_urlsafe}",
-        )
-        resp.raise_for_status()
-        keys = resp.json()
-        assert len(keys), Exception("did not receive any keys")
-        keyset_keys = {
-            int(amt): PublicKey(bytes.fromhex(val), raw=True)
-            for amt, val in keys.items()
-        }
-        keyset = WalletKeyset(pubkeys=keyset_keys, mint_url=url)
-        return keyset
-
-    async def _get_keysets(self, url: str):
-        self.s = self._set_requests()
-        resp = self.s.get(
-            url + "/keysets",
-        )
-        resp.raise_for_status()
-        keysets = resp.json()
-        assert len(keysets), Exception("did not receive any keysets")
-        return keysets
-
-    def request_mint(self, amount,description_hash: Optional[bytes] = None):
-        """Requests a mint from the server and returns Lightning invoice."""
-        if description_hash != None:
-            description_hash = description_hash.decode("utf-8")
-
-        self.s = self._set_requests()
-        resp = self.s.get(self.url + "/mint", params={"amount": amount, "description_hash": description_hash})
-        resp.raise_for_status()
-        return_dict = resp.json()
-        self.raise_on_error(return_dict)
-        return Invoice(amount=amount, pr=return_dict["pr"], hash=return_dict["hash"])
-
-    async def mint(self, amounts, payment_hash=None):
-        """Mints new coins and returns a proof of promise."""
-        secrets = [self._generate_secret() for s in range(len(amounts))]
-        await self._check_used_secrets(secrets)
-        payloads, rs = self._construct_outputs(amounts, secrets)
-        self.s = self._set_requests()
-        resp = self.s.post(
-            self.url + "/mint",
-            json=payloads.dict(),
-            params={"payment_hash": payment_hash},
-        )
-        resp.raise_for_status()
-        promises_list = resp.json()
-        self.raise_on_error(promises_list)
-
-        promises = [BlindedSignature(**p) for p in promises_list]
-        return self._construct_proofs(promises, secrets, rs)
-
-    async def split(self, proofs, amount, scnd_secret: Optional[str] = None):
-        """Consume proofs and create new promises based on amount split.
-        If scnd_secret is None, random secrets will be generated for the tokens to keep (frst_outputs)
-        and the promises to send (scnd_outputs).
-
-        If scnd_secret is provided, the wallet will create blinded secrets with those to attach a
-        predefined spending condition to the tokens they want to send."""
-
-        total = sum_proofs(proofs)
-        frst_amt, scnd_amt = total - amount, amount
-        frst_outputs = amount_split(frst_amt)
-        scnd_outputs = amount_split(scnd_amt)
-
-        amounts = frst_outputs + scnd_outputs
-        if scnd_secret is None:
-            secrets = [self._generate_secret() for _ in range(len(amounts))]
-        else:
-            scnd_secrets = self.generate_secrets(scnd_secret, len(scnd_outputs))
-            logger.debug(f"Creating proofs with custom secrets: {scnd_secrets}")
-            assert len(scnd_secrets) == len(
-                scnd_outputs
-            ), "number of scnd_secrets does not match number of ouptus."
-            # append predefined secrets (to send) to random secrets (to keep)
-            secrets = [
-                self._generate_secret() for s in range(len(frst_outputs))
-            ] + scnd_secrets
-
-        assert len(secrets) == len(
-            amounts
-        ), "number of secrets does not match number of outputs"
-        await self._check_used_secrets(secrets)
-        payloads, rs = self._construct_outputs(amounts, secrets)
-        split_payload = SplitRequest(proofs=proofs, amount=amount, outputs=payloads)
-
-        # construct payload
-        def _splitrequest_include_fields(proofs):
-            """strips away fields from the model that aren't necessary for the /split"""
-            proofs_include = {"id", "amount", "secret", "C", "script"}
-            return {
-                "amount": ...,
-                "outputs": ...,
-                "proofs": {i: proofs_include for i in range(len(proofs))},
-            }
-
-        self.s = self._set_requests()
-        resp = self.s.post(
-            self.url + "/split",
-            json=split_payload.dict(include=_splitrequest_include_fields(proofs)),
-        )
-        resp.raise_for_status()
-        promises_dict = resp.json()
-        self.raise_on_error(promises_dict)
-
-        promises_fst = [BlindedSignature(**p) for p in promises_dict["fst"]]
-        promises_snd = [BlindedSignature(**p) for p in promises_dict["snd"]]
-        # Construct proofs from promises (i.e., unblind signatures)
-        frst_proofs = self._construct_proofs(
-            promises_fst, secrets[: len(promises_fst)], rs[: len(promises_fst)]
-        )
-        scnd_proofs = self._construct_proofs(
-            promises_snd, secrets[len(promises_fst) :], rs[len(promises_fst) :]
-        )
-
-        return frst_proofs, scnd_proofs
-
-    async def check_spendable(self, proofs: List[Proof]):
-        """
-        Cheks whether the secrets in proofs are already spent or not and returns a list of booleans.
-        """
-        payload = CheckRequest(proofs=proofs)
-
-        def _check_spendable_include_fields(proofs):
-            """strips away fields from the model that aren't necessary for the /split"""
-            return {
-                "proofs": {i: {"secret"} for i in range(len(proofs))},
-            }
-
-        self.s = self._set_requests()
-        resp = self.s.post(
-            self.url + "/check",
-            json=payload.dict(include=_check_spendable_include_fields(proofs)),
-        )
-        resp.raise_for_status()
-        return_dict = resp.json()
-        self.raise_on_error(return_dict)
-        return return_dict
-
-    async def check_fees(self, payment_request: str):
-        """Checks whether the Lightning payment is internal."""
-        payload = CheckFeesRequest(pr=payment_request)
-        self.s = self._set_requests()
-        resp = self.s.post(
-            self.url + "/checkfees",
-            json=payload.dict(),
-        )
-        resp.raise_for_status()
-        return_dict = resp.json()
-        self.raise_on_error(return_dict)
-        return return_dict
-
-    async def pay_lightning(self, proofs: List[Proof], invoice: str):
-        """
-        Accepts proofs and a lightning invoice to pay in exchange.
-        """
-        payload = MeltRequest(proofs=proofs, invoice=invoice)
-
-        def _meltequest_include_fields(proofs):
-            """strips away fields from the model that aren't necessary for the /melt"""
-            proofs_include = {"id", "amount", "secret", "C", "script"}
-            return {
-                "amount": ...,
-                "invoice": ...,
-                "proofs": {i: proofs_include for i in range(len(proofs))},
-            }
-
-        self.s = self._set_requests()
-        resp = self.s.post(
-            self.url + "/melt",
-            json=payload.dict(include=_meltequest_include_fields(proofs)),
-        )
-        resp.raise_for_status()
-        return_dict = resp.json()
-        self.raise_on_error(return_dict)
-        return return_dict
-
-
-class Wallet(LedgerAPI):
-    """Minimal wallet wrapper."""
-
-    def __init__(self, url: str, db: str, name: str = "no_name"):
-        super().__init__(url)
-        self.db = Database("wallet", db)
-        self.proofs: List[Proof] = []
-        self.name = name
-
-    async def load_mint(self, keyset_id: str = ""):
-        await super()._load_mint(keyset_id)
-
-    async def load_proofs(self):
-        self.proofs = await get_proofs(db=self.db)
-
-    async def _store_proofs(self, proofs):
-        for proof in proofs:
-            await store_proof(proof, db=self.db)
-
-    @staticmethod
-    def _get_proofs_per_keyset(proofs: List[Proof]):
-        return {key: list(group) for key, group in groupby(proofs, lambda p: p.id)}
-
-<<<<<<< HEAD
-    async def _get_proofs_per_minturl(self, proofs: List[Proof]):
-        ret = {}
-        for id in set([p.id for p in proofs]):
-            if id is None:
-                continue
-            keyset: WalletKeyset = await get_keyset(id=id, db=self.db)
-            if keyset.mint_url not in ret:
-                ret[keyset.mint_url] = [p for p in proofs if p.id == id]
-            else:
-                ret[keyset.mint_url].extend([p for p in proofs if p.id == id])
-        return ret
-
-    async def request_mint(self, amount):
-        invoice = super().request_mint(amount)
-=======
-    async def request_mint(self, amount, description_hash: Optional[bytes] = None):
-        invoice = super().request_mint(amount,description_hash)
->>>>>>> 77e4f523
-        invoice.time_created = int(time.time())
-        await store_lightning_invoice(db=self.db, invoice=invoice)
-        return invoice
-
-    async def mint(self, amount: int, payment_hash: Optional[str] = None):
-        split = amount_split(amount)
-        proofs = await super().mint(split, payment_hash)
-        if proofs == []:
-            raise Exception("received no proofs.")
-        await self._store_proofs(proofs)
-        if payment_hash:
-            await update_lightning_invoice(
-                db=self.db, hash=payment_hash, paid=True, time_paid=int(time.time())
-            )
-        self.proofs += proofs
-        return proofs
-
-    async def redeem(
-        self,
-        proofs: List[Proof],
-        scnd_script: Optional[str] = None,
-        scnd_siganture: Optional[str] = None,
-    ):
-        if scnd_script and scnd_siganture:
-            logger.debug(f"Unlock script: {scnd_script}")
-            # attach unlock scripts to proofs
-            for p in proofs:
-                p.script = P2SHScript(script=scnd_script, signature=scnd_siganture)
-        return await self.split(proofs, sum_proofs(proofs))
-
-    async def split(
-        self,
-        proofs: List[Proof],
-        amount: int,
-        scnd_secret: Optional[str] = None,
-    ):
-        assert len(proofs) > 0, ValueError("no proofs provided.")
-        frst_proofs, scnd_proofs = await super().split(proofs, amount, scnd_secret)
-        if len(frst_proofs) == 0 and len(scnd_proofs) == 0:
-            raise Exception("received no splits.")
-        used_secrets = [p["secret"] for p in proofs]
-        self.proofs = list(
-            filter(lambda p: p["secret"] not in used_secrets, self.proofs)
-        )
-        self.proofs += frst_proofs + scnd_proofs
-        await self._store_proofs(frst_proofs + scnd_proofs)
-        for proof in proofs:
-            await invalidate_proof(proof, db=self.db)
-        return frst_proofs, scnd_proofs
-
-    async def pay_lightning(self, proofs: List[Proof], invoice: str):
-        """Pays a lightning invoice"""
-        status = await super().pay_lightning(proofs, invoice)
-        if status["paid"] == True:
-            await self.invalidate(proofs)
-            invoice_obj = Invoice(
-                amount=-sum_proofs(proofs),
-                pr=invoice,
-                preimage=status.get("preimage"),
-                paid=True,
-                time_paid=time.time(),
-            )
-            await store_lightning_invoice(db=self.db, invoice=invoice_obj)
-        else:
-            raise Exception("could not pay invoice.")
-        return status["paid"]
-
-    async def _make_token(self, proofs: List[Proof], include_mints=True):
-        """
-        Takes list of proofs and produces a TokenJson by looking up
-        the keyset id and mint URLs from the database.
-        """
-        # build token
-        token = TokenJson(tokens=proofs)
-
-        # add mint information to the token, if requested
-        if include_mints:
-            # hold information about the mint
-            mints: Dict[str, TokenMintJson] = dict()
-            # iterate through all proofs and add their keyset to `mints`
-            for proof in proofs:
-                if proof.id:
-                    # load the keyset from the db
-                    keyset = await get_keyset(id=proof.id, db=self.db)
-                    if keyset and keyset.mint_url:
-                        # TODO: replace this with a mint pubkey
-                        placeholder_mint_id = keyset.mint_url
-                        if placeholder_mint_id not in mints:
-                            # mint information
-                            id = TokenMintJson(
-                                url=keyset.mint_url,
-                                ks=[keyset.id],
-                            )
-                            mints[placeholder_mint_id] = id
-                        else:
-                            # if a mint has multiple keysets, append to the existing list
-                            if keyset.id not in mints[placeholder_mint_id].ks:
-                                mints[placeholder_mint_id].ks.append(keyset.id)
-            if len(mints) > 0:
-                token.mints = mints
-        return token
-
-    async def _serialize_token_base64(self, token: TokenJson):
-        """
-        Takes a TokenJson and serializes it in urlsafe_base64.
-        """
-        # encode the token as a base64 string
-        token_base64 = base64.urlsafe_b64encode(
-            json.dumps(token.to_dict()).encode()
-        ).decode()
-        return token_base64
-
-    async def serialize_proofs(
-        self, proofs: List[Proof], include_mints=True, legacy=False
-    ):
-        """
-        Produces sharable token with proofs and mint information.
-        """
-
-        if legacy:
-            proofs_serialized = [p.to_dict() for p in proofs]
-            return base64.urlsafe_b64encode(
-                json.dumps(proofs_serialized).encode()
-            ).decode()
-
-        token = await self._make_token(proofs, include_mints)
-        return await self._serialize_token_base64(token)
-
-    async def _get_spendable_proofs(self, proofs: List[Proof]):
-        """
-        Selects proofs that can be used with the current mint.
-        Chooses:
-        1) Proofs that are not marked as reserved
-        2) Proofs that have a keyset id that is in self.keysets (active keysets of mint) - !!! optional for backwards compatibility with legacy clients
-        """
-        proofs = [
-            p for p in proofs if p.id in self.keysets or not p.id
-        ]  # "or not p.id" is for backwards compatibility with proofs without a keyset id
-        proofs = [p for p in proofs if not p.reserved]
-        return proofs
-
-    async def get_pay_amount_with_fees(self, invoice: str):
-        """
-        Decodes the amount from a Lightning invoice and returns the
-        total amount (amount+fees) to be paid.
-        """
-        decoded_invoice: InvoiceBolt11 = bolt11.decode(invoice)
-        # check if it's an internal payment
-        fees = int((await self.check_fees(invoice))["fee"])
-        amount = math.ceil((decoded_invoice.amount_msat + fees * 1000) / 1000)  # 1% fee
-        return amount, fees
-
-    async def split_to_pay(self, invoice: str):
-        """
-        Splits proofs such that a Lightning invoice can be paid.
-        """
-        amount, _ = await self.get_pay_amount_with_fees(invoice)
-        _, send_proofs = await self.split_to_send(self.proofs, amount)
-        return send_proofs
-
-    async def split_to_send(
-        self,
-        proofs: List[Proof],
-        amount,
-        scnd_secret: Optional[str] = None,
-        set_reserved: bool = False,
-    ):
-        """Like self.split but only considers non-reserved tokens."""
-        if scnd_secret:
-            logger.debug(f"Spending conditions: {scnd_secret}")
-        spendable_proofs = await self._get_spendable_proofs(proofs)
-        if sum_proofs(spendable_proofs) < amount:
-            raise Exception("balance too low.")
-        keep_proofs, send_proofs = await self.split(
-            [p for p in spendable_proofs if not p.reserved], amount, scnd_secret
-        )
-        if set_reserved:
-            await self.set_reserved(send_proofs, reserved=True)
-        return keep_proofs, send_proofs
-
-    async def set_reserved(self, proofs: List[Proof], reserved: bool):
-        """Mark a proof as reserved to avoid reuse or delete marking."""
-        uuid_str = str(uuid.uuid1())
-        for proof in proofs:
-            proof.reserved = True
-            await update_proof_reserved(
-                proof, reserved=reserved, send_id=uuid_str, db=self.db
-            )
-
-    async def check_spendable(self, proofs):
-        return await super().check_spendable(proofs)
-
-    async def invalidate(self, proofs):
-        """Invalidates all spendable tokens supplied in proofs."""
-        spendables = await self.check_spendable(proofs)
-        invalidated_proofs = []
-        for idx, spendable in spendables.items():
-            if not spendable:
-                invalidated_proofs.append(proofs[int(idx)])
-                await invalidate_proof(proofs[int(idx)], db=self.db)
-        invalidate_secrets = [p["secret"] for p in invalidated_proofs]
-        self.proofs = list(
-            filter(lambda p: p["secret"] not in invalidate_secrets, self.proofs)
-        )
-
-    async def create_p2sh_lock(self):
-        alice_privkey = step0_carol_privkey()
-        txin_redeemScript = step0_carol_checksig_redeemscrip(alice_privkey.pub)
-        txin_p2sh_address = step1_carol_create_p2sh_address(txin_redeemScript)
-        txin_signature = step2_carol_sign_tx(txin_redeemScript, alice_privkey).scriptSig
-        txin_redeemScript_b64 = base64.urlsafe_b64encode(txin_redeemScript).decode()
-        txin_signature_b64 = base64.urlsafe_b64encode(txin_signature).decode()
-        p2shScript = P2SHScript(
-            script=txin_redeemScript_b64,
-            signature=txin_signature_b64,
-            address=str(txin_p2sh_address),
-        )
-        await store_p2sh(p2shScript, db=self.db)
-        return p2shScript
-
-    @property
-    def balance(self):
-        return sum_proofs(self.proofs)
-
-    @property
-    def available_balance(self):
-        return sum_proofs([p for p in self.proofs if not p.reserved])
-
-    def status(self):
-        # print(
-        #     f"Balance: {self.balance} sat (available: {self.available_balance} sat in {len([p for p in self.proofs if not p.reserved])} tokens)"
-        # )
-        print(f"Balance: {self.available_balance} sat")
-
-    def balance_per_keyset(self):
-        return {
-            key: {
-                "balance": sum_proofs(proofs),
-                "available": sum_proofs([p for p in proofs if not p.reserved]),
-            }
-            for key, proofs in self._get_proofs_per_keyset(self.proofs).items()
-        }
-
-    async def balance_per_minturl(self):
-        balances = await self._get_proofs_per_minturl(self.proofs)
-        balances_return = {
-            key: {
-                "balance": sum_proofs(proofs),
-                "available": sum_proofs([p for p in proofs if not p.reserved]),
-            }
-            for key, proofs in balances.items()
-        }
-        return dict(sorted(balances_return.items(), key=lambda item: item[1]["available"], reverse=True))  # type: ignore
-
-    def proof_amounts(self):
-        return [p["amount"] for p in sorted(self.proofs, key=lambda p: p["amount"])]
+import base64
+import json
+import math
+import secrets as scrts
+import time
+import uuid
+from itertools import groupby
+from typing import Dict, List, Optional
+
+import requests
+from loguru import logger
+
+import cashu.core.b_dhke as b_dhke
+import cashu.core.bolt11 as bolt11
+from cashu.core.base import (
+    BlindedMessage,
+    BlindedSignature,
+    CheckFeesRequest,
+    CheckRequest,
+    Invoice,
+    MeltRequest,
+    MintRequest,
+    P2SHScript,
+    Proof,
+    SplitRequest,
+    TokenJson,
+    TokenMintJson,
+    WalletKeyset,
+)
+from cashu.core.bolt11 import Invoice as InvoiceBolt11
+from cashu.core.db import Database
+from cashu.core.helpers import sum_proofs
+from cashu.core.script import (
+    step0_carol_checksig_redeemscrip,
+    step0_carol_privkey,
+    step1_carol_create_p2sh_address,
+    step2_carol_sign_tx,
+)
+from cashu.core.secp import PublicKey
+from cashu.core.settings import DEBUG, SOCKS_HOST, SOCKS_PORT, TOR, VERSION
+from cashu.core.split import amount_split
+from cashu.tor.tor import TorProxy
+from cashu.wallet.crud import (
+    get_keyset,
+    get_proofs,
+    invalidate_proof,
+    secret_used,
+    store_keyset,
+    store_lightning_invoice,
+    store_p2sh,
+    store_proof,
+    update_lightning_invoice,
+    update_proof_reserved,
+)
+
+
+class LedgerAPI:
+    keys: Dict[int, PublicKey]
+    keyset: str
+    tor: TorProxy
+    db: Database
+
+    def __init__(self, url):
+        self.url = url
+
+    def _set_requests(self):
+        s = requests.Session()
+        s.headers.update({"Client-version": VERSION})
+        if DEBUG:
+            s.verify = False
+        socks_host, socks_port = None, None
+        if TOR and TorProxy().check_platform():
+            self.tor = TorProxy(timeout=True)
+            self.tor.run_daemon(verbose=True)
+            socks_host, socks_port = "localhost", 9050
+        else:
+            socks_host, socks_port = SOCKS_HOST, SOCKS_PORT
+
+        if socks_host and socks_port:
+            proxies = {
+                "http": f"socks5://{socks_host}:{socks_port}",
+                "https": f"socks5://{socks_host}:{socks_port}",
+            }
+            s.proxies.update(proxies)
+            s.headers.update({"User-Agent": scrts.token_urlsafe(8)})
+        return s
+
+    def _construct_proofs(
+        self, promises: List[BlindedSignature], secrets: List[str], rs: List[str]
+    ):
+        """Returns proofs of promise from promises. Wants secrets and blinding factors rs."""
+        proofs = []
+        for promise, secret, r in zip(promises, secrets, rs):
+            C_ = PublicKey(bytes.fromhex(promise.C_), raw=True)
+            C = b_dhke.step3_alice(C_, r, self.keys[promise.amount])
+            proof = Proof(
+                id=self.keyset_id,
+                amount=promise.amount,
+                C=C.serialize().hex(),
+                secret=secret,
+            )
+            proofs.append(proof)
+        return proofs
+
+    @staticmethod
+    def raise_on_error(resp_dict):
+        if "error" in resp_dict:
+            raise Exception("Mint Error: {}".format(resp_dict["error"]))
+
+    @staticmethod
+    def _generate_secret(randombits=128):
+        """Returns base64 encoded random string."""
+        return scrts.token_urlsafe(randombits // 8)
+
+    async def _load_mint(self, keyset_id: str = ""):
+        """
+        Loads the public keys of the mint. Either gets the keys for the specified
+        `keyset_id` or loads the most recent one from the mint.
+        Gets and the active keyset ids of the mint and stores in `self.keysets`.
+        """
+        assert len(
+            self.url
+        ), "Ledger not initialized correctly: mint URL not specified yet. "
+
+        if keyset_id:
+            # get requested keyset
+            keyset = await self._get_keyset(self.url, keyset_id)
+        else:
+            # get current keyset
+            keyset = await self._get_keys(self.url)
+
+        # store current keyset
+        assert len(keyset.public_keys) > 0, "did not receive keys from mint."
+
+        # check if current keyset is in db
+        keyset_local: Optional[WalletKeyset] = await get_keyset(keyset.id, db=self.db)
+        if keyset_local is None:
+            await store_keyset(keyset=keyset, db=self.db)
+
+        # get all active keysets of this mint
+        mint_keysets = []
+        try:
+            keysets_resp = await self._get_keysets(self.url)
+            mint_keysets = keysets_resp["keysets"]
+            # store active keysets
+        except:
+            pass
+        self.keysets = mint_keysets if len(mint_keysets) else [keyset.id]
+
+        logger.debug(f"Mint keysets: {self.keysets}")
+        logger.debug(f"Current mint keyset: {keyset.id}")
+
+        self.keys = keyset.public_keys
+        self.keyset_id = keyset.id
+
+    @staticmethod
+    def _construct_outputs(amounts: List[int], secrets: List[str]):
+        """Takes a list of amounts and secrets and returns outputs.
+        Outputs are blinded messages `payloads` and blinding factors `rs`"""
+        assert len(amounts) == len(
+            secrets
+        ), f"len(amounts)={len(amounts)} not equal to len(secrets)={len(secrets)}"
+        payloads: MintRequest = MintRequest()
+        rs = []
+        for secret, amount in zip(secrets, amounts):
+            B_, r = b_dhke.step1_alice(secret)
+            rs.append(r)
+            payload: BlindedMessage = BlindedMessage(
+                amount=amount, B_=B_.serialize().hex()
+            )
+            payloads.blinded_messages.append(payload)
+        return payloads, rs
+
+    async def _check_used_secrets(self, secrets):
+        for s in secrets:
+            if await secret_used(s, db=self.db):
+                raise Exception(f"secret already used: {s}")
+
+    def generate_secrets(self, secret, n):
+        """`secret` is the base string that will be tweaked n times"""
+        if len(secret.split("P2SH:")) == 2:
+            return [f"{secret}:{self._generate_secret()}" for i in range(n)]
+        return [f"{i}:{secret}" for i in range(n)]
+
+    """
+    ENDPOINTS
+    """
+
+    async def _get_keys(self, url: str):
+        self.s = self._set_requests()
+        resp = self.s.get(
+            url + "/keys",
+        )
+        resp.raise_for_status()
+        keys = resp.json()
+        assert len(keys), Exception("did not receive any keys")
+        keyset_keys = {
+            int(amt): PublicKey(bytes.fromhex(val), raw=True)
+            for amt, val in keys.items()
+        }
+        keyset = WalletKeyset(pubkeys=keyset_keys, mint_url=url)
+        return keyset
+
+    async def _get_keyset(self, url: str, keyset_id: str):
+        """
+        keyset_id is base64, needs to be urlsafe-encoded.
+        """
+        self.s = self._set_requests()
+        keyset_id_urlsafe = keyset_id.replace("+", "-").replace("/", "_")
+        resp = self.s.get(
+            url + f"/keys/{keyset_id_urlsafe}",
+        )
+        resp.raise_for_status()
+        keys = resp.json()
+        assert len(keys), Exception("did not receive any keys")
+        keyset_keys = {
+            int(amt): PublicKey(bytes.fromhex(val), raw=True)
+            for amt, val in keys.items()
+        }
+        keyset = WalletKeyset(pubkeys=keyset_keys, mint_url=url)
+        return keyset
+
+    async def _get_keysets(self, url: str):
+        self.s = self._set_requests()
+        resp = self.s.get(
+            url + "/keysets",
+        )
+        resp.raise_for_status()
+        keysets = resp.json()
+        assert len(keysets), Exception("did not receive any keysets")
+        return keysets
+
+    def request_mint(self, amount,description_hash: Optional[bytes] = None):
+        """Requests a mint from the server and returns Lightning invoice."""
+        if description_hash != None:
+            description_hash = description_hash.decode("utf-8")
+
+        self.s = self._set_requests()
+        resp = self.s.get(self.url + "/mint", params={"amount": amount, "description_hash": description_hash})
+        resp.raise_for_status()
+        return_dict = resp.json()
+        self.raise_on_error(return_dict)
+        return Invoice(amount=amount, pr=return_dict["pr"], hash=return_dict["hash"])
+
+    async def mint(self, amounts, payment_hash=None):
+        """Mints new coins and returns a proof of promise."""
+        secrets = [self._generate_secret() for s in range(len(amounts))]
+        await self._check_used_secrets(secrets)
+        payloads, rs = self._construct_outputs(amounts, secrets)
+        self.s = self._set_requests()
+        resp = self.s.post(
+            self.url + "/mint",
+            json=payloads.dict(),
+            params={"payment_hash": payment_hash},
+        )
+        resp.raise_for_status()
+        promises_list = resp.json()
+        self.raise_on_error(promises_list)
+
+        promises = [BlindedSignature(**p) for p in promises_list]
+        return self._construct_proofs(promises, secrets, rs)
+
+    async def split(self, proofs, amount, scnd_secret: Optional[str] = None):
+        """Consume proofs and create new promises based on amount split.
+        If scnd_secret is None, random secrets will be generated for the tokens to keep (frst_outputs)
+        and the promises to send (scnd_outputs).
+
+        If scnd_secret is provided, the wallet will create blinded secrets with those to attach a
+        predefined spending condition to the tokens they want to send."""
+
+        total = sum_proofs(proofs)
+        frst_amt, scnd_amt = total - amount, amount
+        frst_outputs = amount_split(frst_amt)
+        scnd_outputs = amount_split(scnd_amt)
+
+        amounts = frst_outputs + scnd_outputs
+        if scnd_secret is None:
+            secrets = [self._generate_secret() for _ in range(len(amounts))]
+        else:
+            scnd_secrets = self.generate_secrets(scnd_secret, len(scnd_outputs))
+            logger.debug(f"Creating proofs with custom secrets: {scnd_secrets}")
+            assert len(scnd_secrets) == len(
+                scnd_outputs
+            ), "number of scnd_secrets does not match number of ouptus."
+            # append predefined secrets (to send) to random secrets (to keep)
+            secrets = [
+                self._generate_secret() for s in range(len(frst_outputs))
+            ] + scnd_secrets
+
+        assert len(secrets) == len(
+            amounts
+        ), "number of secrets does not match number of outputs"
+        await self._check_used_secrets(secrets)
+        payloads, rs = self._construct_outputs(amounts, secrets)
+        split_payload = SplitRequest(proofs=proofs, amount=amount, outputs=payloads)
+
+        # construct payload
+        def _splitrequest_include_fields(proofs):
+            """strips away fields from the model that aren't necessary for the /split"""
+            proofs_include = {"id", "amount", "secret", "C", "script"}
+            return {
+                "amount": ...,
+                "outputs": ...,
+                "proofs": {i: proofs_include for i in range(len(proofs))},
+            }
+
+        self.s = self._set_requests()
+        resp = self.s.post(
+            self.url + "/split",
+            json=split_payload.dict(include=_splitrequest_include_fields(proofs)),
+        )
+        resp.raise_for_status()
+        promises_dict = resp.json()
+        self.raise_on_error(promises_dict)
+
+        promises_fst = [BlindedSignature(**p) for p in promises_dict["fst"]]
+        promises_snd = [BlindedSignature(**p) for p in promises_dict["snd"]]
+        # Construct proofs from promises (i.e., unblind signatures)
+        frst_proofs = self._construct_proofs(
+            promises_fst, secrets[: len(promises_fst)], rs[: len(promises_fst)]
+        )
+        scnd_proofs = self._construct_proofs(
+            promises_snd, secrets[len(promises_fst) :], rs[len(promises_fst) :]
+        )
+
+        return frst_proofs, scnd_proofs
+
+    async def check_spendable(self, proofs: List[Proof]):
+        """
+        Cheks whether the secrets in proofs are already spent or not and returns a list of booleans.
+        """
+        payload = CheckRequest(proofs=proofs)
+
+        def _check_spendable_include_fields(proofs):
+            """strips away fields from the model that aren't necessary for the /split"""
+            return {
+                "proofs": {i: {"secret"} for i in range(len(proofs))},
+            }
+
+        self.s = self._set_requests()
+        resp = self.s.post(
+            self.url + "/check",
+            json=payload.dict(include=_check_spendable_include_fields(proofs)),
+        )
+        resp.raise_for_status()
+        return_dict = resp.json()
+        self.raise_on_error(return_dict)
+        return return_dict
+
+    async def check_fees(self, payment_request: str):
+        """Checks whether the Lightning payment is internal."""
+        payload = CheckFeesRequest(pr=payment_request)
+        self.s = self._set_requests()
+        resp = self.s.post(
+            self.url + "/checkfees",
+            json=payload.dict(),
+        )
+        resp.raise_for_status()
+        return_dict = resp.json()
+        self.raise_on_error(return_dict)
+        return return_dict
+
+    async def pay_lightning(self, proofs: List[Proof], invoice: str):
+        """
+        Accepts proofs and a lightning invoice to pay in exchange.
+        """
+        payload = MeltRequest(proofs=proofs, invoice=invoice)
+
+        def _meltequest_include_fields(proofs):
+            """strips away fields from the model that aren't necessary for the /melt"""
+            proofs_include = {"id", "amount", "secret", "C", "script"}
+            return {
+                "amount": ...,
+                "invoice": ...,
+                "proofs": {i: proofs_include for i in range(len(proofs))},
+            }
+
+        self.s = self._set_requests()
+        resp = self.s.post(
+            self.url + "/melt",
+            json=payload.dict(include=_meltequest_include_fields(proofs)),
+        )
+        resp.raise_for_status()
+        return_dict = resp.json()
+        self.raise_on_error(return_dict)
+        return return_dict
+
+
+class Wallet(LedgerAPI):
+    """Minimal wallet wrapper."""
+
+    def __init__(self, url: str, db: str, name: str = "no_name"):
+        super().__init__(url)
+        self.db = Database("wallet", db)
+        self.proofs: List[Proof] = []
+        self.name = name
+
+    async def load_mint(self, keyset_id: str = ""):
+        await super()._load_mint(keyset_id)
+
+    async def load_proofs(self):
+        self.proofs = await get_proofs(db=self.db)
+
+    async def _store_proofs(self, proofs):
+        for proof in proofs:
+            await store_proof(proof, db=self.db)
+
+    @staticmethod
+    def _get_proofs_per_keyset(proofs: List[Proof]):
+        return {key: list(group) for key, group in groupby(proofs, lambda p: p.id)}
+
+    async def request_mint(self, amount):
+        invoice = super().request_mint(amount)
+        invoice.time_created = int(time.time())
+        await store_lightning_invoice(db=self.db, invoice=invoice)
+        return invoice
+
+    async def mint(self, amount: int, payment_hash: Optional[str] = None):
+        split = amount_split(amount)
+        proofs = await super().mint(split, payment_hash)
+        if proofs == []:
+            raise Exception("received no proofs.")
+        await self._store_proofs(proofs)
+        if payment_hash:
+            await update_lightning_invoice(
+                db=self.db, hash=payment_hash, paid=True, time_paid=int(time.time())
+            )
+        self.proofs += proofs
+        return proofs
+
+    async def redeem(
+        self,
+        proofs: List[Proof],
+        scnd_script: Optional[str] = None,
+        scnd_siganture: Optional[str] = None,
+    ):
+        if scnd_script and scnd_siganture:
+            logger.debug(f"Unlock script: {scnd_script}")
+            # attach unlock scripts to proofs
+            for p in proofs:
+                p.script = P2SHScript(script=scnd_script, signature=scnd_siganture)
+        return await self.split(proofs, sum_proofs(proofs))
+
+    async def split(
+        self,
+        proofs: List[Proof],
+        amount: int,
+        scnd_secret: Optional[str] = None,
+    ):
+        assert len(proofs) > 0, ValueError("no proofs provided.")
+        frst_proofs, scnd_proofs = await super().split(proofs, amount, scnd_secret)
+        if len(frst_proofs) == 0 and len(scnd_proofs) == 0:
+            raise Exception("received no splits.")
+        used_secrets = [p["secret"] for p in proofs]
+        self.proofs = list(
+            filter(lambda p: p["secret"] not in used_secrets, self.proofs)
+        )
+        self.proofs += frst_proofs + scnd_proofs
+        await self._store_proofs(frst_proofs + scnd_proofs)
+        for proof in proofs:
+            await invalidate_proof(proof, db=self.db)
+        return frst_proofs, scnd_proofs
+
+    async def pay_lightning(self, proofs: List[Proof], invoice: str):
+        """Pays a lightning invoice"""
+        status = await super().pay_lightning(proofs, invoice)
+        if status["paid"] == True:
+            await self.invalidate(proofs)
+            invoice_obj = Invoice(
+                amount=-sum_proofs(proofs),
+                pr=invoice,
+                preimage=status.get("preimage"),
+                paid=True,
+                time_paid=time.time(),
+            )
+            await store_lightning_invoice(db=self.db, invoice=invoice_obj)
+        else:
+            raise Exception("could not pay invoice.")
+        return status["paid"]
+
+    async def _make_token(self, proofs: List[Proof], include_mints=True):
+        """
+        Takes list of proofs and produces a TokenJson by looking up
+        the keyset id and mint URLs from the database.
+        """
+        # build token
+        token = TokenJson(tokens=proofs)
+
+        # add mint information to the token, if requested
+        if include_mints:
+            # hold information about the mint
+            mints: Dict[str, TokenMintJson] = dict()
+            # iterate through all proofs and add their keyset to `mints`
+            for proof in proofs:
+                if proof.id:
+                    # load the keyset from the db
+                    keyset = await get_keyset(id=proof.id, db=self.db)
+                    if keyset and keyset.mint_url:
+                        # TODO: replace this with a mint pubkey
+                        placeholder_mint_id = keyset.mint_url
+                        if placeholder_mint_id not in mints:
+                            # mint information
+                            id = TokenMintJson(
+                                url=keyset.mint_url,
+                                ks=[keyset.id],
+                            )
+                            mints[placeholder_mint_id] = id
+                        else:
+                            # if a mint has multiple keysets, append to the existing list
+                            if keyset.id not in mints[placeholder_mint_id].ks:
+                                mints[placeholder_mint_id].ks.append(keyset.id)
+            if len(mints) > 0:
+                token.mints = mints
+        return token
+
+    async def _serialize_token_base64(self, token: TokenJson):
+        """
+        Takes a TokenJson and serializes it in urlsafe_base64.
+        """
+        # encode the token as a base64 string
+        token_base64 = base64.urlsafe_b64encode(
+            json.dumps(token.to_dict()).encode()
+        ).decode()
+        return token_base64
+
+    async def serialize_proofs(
+        self, proofs: List[Proof], include_mints=True, legacy=False
+    ):
+        """
+        Produces sharable token with proofs and mint information.
+        """
+
+        if legacy:
+            proofs_serialized = [p.to_dict() for p in proofs]
+            return base64.urlsafe_b64encode(
+                json.dumps(proofs_serialized).encode()
+            ).decode()
+
+        token = await self._make_token(proofs, include_mints)
+        return await self._serialize_token_base64(token)
+
+    async def _get_spendable_proofs(self, proofs: List[Proof]):
+        """
+        Selects proofs that can be used with the current mint.
+        Chooses:
+        1) Proofs that are not marked as reserved
+        2) Proofs that have a keyset id that is in self.keysets (active keysets of mint) - !!! optional for backwards compatibility with legacy clients
+        """
+        proofs = [
+            p for p in proofs if p.id in self.keysets or not p.id
+        ]  # "or not p.id" is for backwards compatibility with proofs without a keyset id
+        proofs = [p for p in proofs if not p.reserved]
+        return proofs
+
+    async def get_pay_amount_with_fees(self, invoice: str):
+        """
+        Decodes the amount from a Lightning invoice and returns the
+        total amount (amount+fees) to be paid.
+        """
+        decoded_invoice: InvoiceBolt11 = bolt11.decode(invoice)
+        # check if it's an internal payment
+        fees = int((await self.check_fees(invoice))["fee"])
+        amount = math.ceil((decoded_invoice.amount_msat + fees * 1000) / 1000)  # 1% fee
+        return amount, fees
+
+    async def split_to_pay(self, invoice: str):
+        """
+        Splits proofs such that a Lightning invoice can be paid.
+        """
+        amount, _ = await self.get_pay_amount_with_fees(invoice)
+        _, send_proofs = await self.split_to_send(self.proofs, amount)
+        return send_proofs
+
+    async def split_to_send(
+        self,
+        proofs: List[Proof],
+        amount,
+        scnd_secret: Optional[str] = None,
+        set_reserved: bool = False,
+    ):
+        """Like self.split but only considers non-reserved tokens."""
+        if scnd_secret:
+            logger.debug(f"Spending conditions: {scnd_secret}")
+        spendable_proofs = await self._get_spendable_proofs(proofs)
+        if sum_proofs(spendable_proofs) < amount:
+            raise Exception("balance too low.")
+        keep_proofs, send_proofs = await self.split(
+            [p for p in spendable_proofs if not p.reserved], amount, scnd_secret
+        )
+        if set_reserved:
+            await self.set_reserved(send_proofs, reserved=True)
+        return keep_proofs, send_proofs
+
+    async def set_reserved(self, proofs: List[Proof], reserved: bool):
+        """Mark a proof as reserved to avoid reuse or delete marking."""
+        uuid_str = str(uuid.uuid1())
+        for proof in proofs:
+            proof.reserved = True
+            await update_proof_reserved(
+                proof, reserved=reserved, send_id=uuid_str, db=self.db
+            )
+
+    async def check_spendable(self, proofs):
+        return await super().check_spendable(proofs)
+
+    async def invalidate(self, proofs):
+        """Invalidates all spendable tokens supplied in proofs."""
+        spendables = await self.check_spendable(proofs)
+        invalidated_proofs = []
+        for idx, spendable in spendables.items():
+            if not spendable:
+                invalidated_proofs.append(proofs[int(idx)])
+                await invalidate_proof(proofs[int(idx)], db=self.db)
+        invalidate_secrets = [p["secret"] for p in invalidated_proofs]
+        self.proofs = list(
+            filter(lambda p: p["secret"] not in invalidate_secrets, self.proofs)
+        )
+
+    async def create_p2sh_lock(self):
+        alice_privkey = step0_carol_privkey()
+        txin_redeemScript = step0_carol_checksig_redeemscrip(alice_privkey.pub)
+        txin_p2sh_address = step1_carol_create_p2sh_address(txin_redeemScript)
+        txin_signature = step2_carol_sign_tx(txin_redeemScript, alice_privkey).scriptSig
+        txin_redeemScript_b64 = base64.urlsafe_b64encode(txin_redeemScript).decode()
+        txin_signature_b64 = base64.urlsafe_b64encode(txin_signature).decode()
+        p2shScript = P2SHScript(
+            script=txin_redeemScript_b64,
+            signature=txin_signature_b64,
+            address=str(txin_p2sh_address),
+        )
+        await store_p2sh(p2shScript, db=self.db)
+        return p2shScript
+
+    @property
+    def balance(self):
+        return sum_proofs(self.proofs)
+
+    @property
+    def available_balance(self):
+        return sum_proofs([p for p in self.proofs if not p.reserved])
+
+    def status(self):
+        # print(
+        #     f"Balance: {self.balance} sat (available: {self.available_balance} sat in {len([p for p in self.proofs if not p.reserved])} tokens)"
+        # )
+        print(f"Balance: {self.available_balance} sat")
+
+    def balance_per_keyset(self):
+        return {
+            key: {
+                "balance": sum_proofs(proofs),
+                "available": sum_proofs([p for p in proofs if not p.reserved]),
+            }
+            for key, proofs in self._get_proofs_per_keyset(self.proofs).items()
+        }
+
+    async def balance_per_minturl(self):
+        balances = await self._get_proofs_per_minturl(self.proofs)
+        balances_return = {
+            key: {
+                "balance": sum_proofs(proofs),
+                "available": sum_proofs([p for p in proofs if not p.reserved]),
+            }
+            for key, proofs in balances.items()
+        }
+        return dict(sorted(balances_return.items(), key=lambda item: item[1]["available"], reverse=True))  # type: ignore
+
+    def proof_amounts(self):
+        return [p["amount"] for p in sorted(self.proofs, key=lambda p: p["amount"])]