from typing import Any, Dict, List, Optional

from pydantic import BaseModel

from ..core.base import Method, Unit
from ..core.models import MintInfoContact, Nut15MppSupport
from ..core.nuts import MPP_NUT, WEBSOCKETS_NUT


class MintInfo(BaseModel):
    name: Optional[str]
    pubkey: Optional[str]
    version: Optional[str]
    description: Optional[str]
    description_long: Optional[str]
    contact: Optional[List[MintInfoContact]]
    motd: Optional[str]
<<<<<<< HEAD
    icon_url: Optional[str]
=======
    time: Optional[int]
>>>>>>> 9eb66a46
    nuts: Optional[Dict[int, Any]]

    def __str__(self):
        return f"{self.name} ({self.description})"

    def supports_nut(self, nut: int) -> bool:
        if self.nuts is None:
            return False
        return nut in self.nuts

    def supports_mpp(self, method: str, unit: Unit) -> bool:
        if not self.nuts:
            return False
        nut_15 = self.nuts.get(MPP_NUT)
        if not nut_15 or not self.supports_nut(MPP_NUT):
            return False

        for entry in nut_15:
            entry_obj = Nut15MppSupport.parse_obj(entry)
            if entry_obj.method == method and entry_obj.unit == unit.name:
                return True

        return False

    def supports_websocket_mint_quote(self, method: Method, unit: Unit) -> bool:
        if not self.nuts or not self.supports_nut(WEBSOCKETS_NUT):
            return False
        websocket_settings = self.nuts[WEBSOCKETS_NUT]
        if not websocket_settings or "supported" not in websocket_settings:
            return False
        websocket_supported = websocket_settings["supported"]
        for entry in websocket_supported:
            if entry["method"] == method.name and entry["unit"] == unit.name:
                if "bolt11_mint_quote" in entry["commands"]:
                    return True
        return False<|MERGE_RESOLUTION|>--- conflicted
+++ resolved
@@ -15,11 +15,8 @@
     description_long: Optional[str]
     contact: Optional[List[MintInfoContact]]
     motd: Optional[str]
-<<<<<<< HEAD
     icon_url: Optional[str]
-=======
     time: Optional[int]
->>>>>>> 9eb66a46
     nuts: Optional[Dict[int, Any]]
 
     def __str__(self):
