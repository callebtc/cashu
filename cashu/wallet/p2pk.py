from datetime import datetime, timedelta
from typing import List, Optional

from loguru import logger

from ..core.base import (
    BlindedMessage,
    P2PKWitness,
    Proof,
)
from ..core.crypto.secp import PrivateKey
from ..core.db import Database
from ..core.p2pk import (
    P2PKSecret,
    SigFlags,
    schnorr_sign,
)
from ..core.secret import Secret, SecretKind, Tags
from .protocols import SupportsDb, SupportsPrivateKey


class WalletP2PK(SupportsPrivateKey, SupportsDb):
    db: Database
    private_key: PrivateKey
    # ---------- P2PK ----------

    async def create_p2pk_pubkey(self):
        assert (
            self.private_key
        ), "No private key set in settings. Set NOSTR_PRIVATE_KEY in .env"
        public_key = self.private_key.pubkey
        # logger.debug(f"Private key: {self.private_key.bech32()}")
        assert public_key
        return public_key.serialize().hex()

    async def create_p2pk_lock(
        self,
        pubkey: str,
        locktime_seconds: Optional[int] = None,
        tags: Optional[Tags] = None,
        sig_all: bool = False,
        n_sigs: int = 1,
    ) -> P2PKSecret:
        logger.debug(f"Provided tags: {tags}")
        if not tags:
            tags = Tags()
            logger.debug(f"Before tags: {tags}")
        if locktime_seconds:
            tags["locktime"] = str(
                int((datetime.now() + timedelta(seconds=locktime_seconds)).timestamp())
            )
        tags["sigflag"] = (
            SigFlags.SIG_ALL.value if sig_all else SigFlags.SIG_INPUTS.value
        )
        if n_sigs > 1:
            tags["n_sigs"] = str(n_sigs)
        logger.debug(f"After tags: {tags}")
        return P2PKSecret(
            kind=SecretKind.P2PK.value,
            data=pubkey,
            tags=tags,
        )

    def sign_proofs(self, proofs: List[Proof]) -> List[str]:
        """Signs proof secrets with the private key of the wallet.

        Args:
            proofs (List[Proof]): Proofs to sign

        Returns:
            List[str]: List of signatures for each proof
        """
        private_key = self.private_key
        assert private_key.pubkey
        logger.trace(
            f"Signing with private key: {private_key.serialize()} public key:"
            f" {private_key.pubkey.serialize().hex()}"
        )
        for proof in proofs:
            logger.trace(f"Signing proof: {proof}")
            logger.trace(f"Signing message: {proof.secret}")

        signatures = [
            schnorr_sign(
                message=proof.secret.encode("utf-8"),
                private_key=private_key,
            ).hex()
            for proof in proofs
        ]
        logger.debug(f"Signatures: {signatures}")
        return signatures

    def sign_outputs(self, outputs: List[BlindedMessage]) -> List[str]:
        private_key = self.private_key
        assert private_key.pubkey
        return [
            schnorr_sign(
                message=bytes.fromhex(output.B_),
                private_key=private_key,
            ).hex()
            for output in outputs
        ]

    def add_signature_witnesses_to_outputs(
        self, outputs: List[BlindedMessage]
    ) -> List[BlindedMessage]:
        """Takes a list of outputs and adds a P2PK signatures to each.
        Args:
            outputs (List[BlindedMessage]): Outputs to add P2PK signatures to
        Returns:
            List[BlindedMessage]: Outputs with P2PK signatures added
        """
        p2pk_signatures = self.sign_outputs(outputs)
        for o, s in zip(outputs, p2pk_signatures):
            o.witness = P2PKWitness(signatures=[s]).json()
        return outputs

<<<<<<< HEAD
    async def _add_p2pk_witnesses_to_outputs(
=======
    def add_witnesses_to_outputs(
>>>>>>> 48b0368a
        self, proofs: List[Proof], outputs: List[BlindedMessage]
    ) -> List[BlindedMessage]:
        """Adds witnesses to outputs if the inputs (proofs) indicate an appropriate signature flag

        Args:
            proofs (List[Proof]): Inputs to the transaction
            outputs (List[BlindedMessage]): Outputs to add witnesses to
        Returns:
            List[BlindedMessage]: Outputs with signatures added
        """
        # first we check whether all tokens have serialized secrets as their secret
        try:
            for p in proofs:
                secret = Secret.deserialize(p.secret)
        except Exception:
            # if not, we do not add witnesses (treat as regular token secret)
            return outputs

        # if any of the proofs provided is P2PK and requires SIG_ALL, we must signatures to all outputs
        if any(
            [
                secret.kind == SecretKind.P2PK.value
                and P2PKSecret.deserialize(p.secret).sigflag == SigFlags.SIG_ALL
                for p in proofs
            ]
        ):
            outputs = self.add_signature_witnesses_to_outputs(outputs)
        return outputs

<<<<<<< HEAD
    async def _add_p2pk_witnesses_to_proofs(self, proofs: List[Proof]) -> List[Proof]:
        """Adds witnesses to proofs.
=======
    def add_signature_witnesses_to_proofs(self, proofs: List[Proof]) -> List[Proof]:
        p2pk_signatures = self.sign_proofs(proofs)
        # attach unlock signatures to proofs
        assert len(proofs) == len(p2pk_signatures), "wrong number of signatures"
        for p, s in zip(proofs, p2pk_signatures):
            # if there are already signatures, append
            if p.witness and P2PKWitness.from_witness(p.witness).signatures:
                signatures = P2PKWitness.from_witness(p.witness).signatures
                p.witness = P2PKWitness(signatures=signatures + [s]).json()
            else:
                p.witness = P2PKWitness(signatures=[s]).json()
        return proofs

    def add_witnesses_to_proofs(self, proofs: List[Proof]) -> List[Proof]:
        """Adds witnesses to proofs for P2PK redemption.
>>>>>>> 48b0368a

        This method parses the secret of each proof and determines the correct
        witness type and adds it to the proof if we have it available.

        Note: In order for this method to work, all proofs must have the same secret type.
        For P2PK and HTLC, we use an individual signature for each token in proofs.

        Args:
            proofs (List[Proof]): List of proofs to add witnesses to

        Returns:
            List[Proof]: List of proofs with witnesses added
        """
        # first we check whether all tokens have serialized secrets as their secret
        try:
            for p in proofs:
                secret = Secret.deserialize(p.secret)
        except Exception:
            # if not, we do not add witnesses (treat as regular token secret)
            return proofs
        logger.debug("Spending conditions detected.")
        # check if all secrets are either P2PK or HTLC
        if all([secret.kind == SecretKind.P2PK.value for p in proofs]):
            proofs = self.add_signature_witnesses_to_proofs(proofs)

        # if all([secret.kind == SecretKind.HTLC.value for p in proofs]):
        #     for p in proofs:
        #         htlc_secret = HTLCSecret.deserialize(p.secret)
        #         if htlc_secret.tags.get_tag("pubkeys"):
        #             p = self.add_signature_witnesses_to_proofs([p])[0]

        return proofs

    async def add_p2pk_witnesses_to_proofs(self, proofs: List[Proof]) -> List[Proof]:
        p2pk_signatures = await self.sign_p2pk_proofs(proofs)
        logger.debug(f"Unlock signatures for {len(proofs)} proofs: {p2pk_signatures}")
        logger.debug(f"Proofs: {proofs}")
        # attach unlock signatures to proofs
        assert len(proofs) == len(p2pk_signatures), "wrong number of signatures"
        for p, s in zip(proofs, p2pk_signatures):
            # if there are already signatures, append
            if p.witness and P2PKWitness.from_witness(p.witness).signatures:
                signatures = P2PKWitness.from_witness(p.witness).signatures
                p.witness = P2PKWitness(signatures=signatures + [s]).json()
            else:
                p.witness = P2PKWitness(signatures=[s]).json()
        return proofs
<|MERGE_RESOLUTION|>--- conflicted
+++ resolved
@@ -115,11 +115,7 @@
             o.witness = P2PKWitness(signatures=[s]).json()
         return outputs
 
-<<<<<<< HEAD
-    async def _add_p2pk_witnesses_to_outputs(
-=======
     def add_witnesses_to_outputs(
->>>>>>> 48b0368a
         self, proofs: List[Proof], outputs: List[BlindedMessage]
     ) -> List[BlindedMessage]:
         """Adds witnesses to outputs if the inputs (proofs) indicate an appropriate signature flag
@@ -149,10 +145,6 @@
             outputs = self.add_signature_witnesses_to_outputs(outputs)
         return outputs
 
-<<<<<<< HEAD
-    async def _add_p2pk_witnesses_to_proofs(self, proofs: List[Proof]) -> List[Proof]:
-        """Adds witnesses to proofs.
-=======
     def add_signature_witnesses_to_proofs(self, proofs: List[Proof]) -> List[Proof]:
         p2pk_signatures = self.sign_proofs(proofs)
         # attach unlock signatures to proofs
@@ -168,7 +160,6 @@
 
     def add_witnesses_to_proofs(self, proofs: List[Proof]) -> List[Proof]:
         """Adds witnesses to proofs for P2PK redemption.
->>>>>>> 48b0368a
 
         This method parses the secret of each proof and determines the correct
         witness type and adds it to the proof if we have it available.
@@ -200,19 +191,4 @@
         #         if htlc_secret.tags.get_tag("pubkeys"):
         #             p = self.add_signature_witnesses_to_proofs([p])[0]
 
-        return proofs
-
-    async def add_p2pk_witnesses_to_proofs(self, proofs: List[Proof]) -> List[Proof]:
-        p2pk_signatures = await self.sign_p2pk_proofs(proofs)
-        logger.debug(f"Unlock signatures for {len(proofs)} proofs: {p2pk_signatures}")
-        logger.debug(f"Proofs: {proofs}")
-        # attach unlock signatures to proofs
-        assert len(proofs) == len(p2pk_signatures), "wrong number of signatures"
-        for p, s in zip(proofs, p2pk_signatures):
-            # if there are already signatures, append
-            if p.witness and P2PKWitness.from_witness(p.witness).signatures:
-                signatures = P2PKWitness.from_witness(p.witness).signatures
-                p.witness = P2PKWitness(signatures=signatures + [s]).json()
-            else:
-                p.witness = P2PKWitness(signatures=[s]).json()
-        return proofs
+        return proofs