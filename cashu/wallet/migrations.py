--- conflicted
+++ resolved
@@ -171,8 +171,14 @@
     )
 
 
-<<<<<<< HEAD
-async def m008_secret_derivation_counter(db: Database):
+async def m008_keysets_add_public_keys(db: Database):
+    """
+    Stores public keys of mint in a new column of table keysets.
+    """
+    await db.execute("ALTER TABLE keysets ADD COLUMN public_keys TEXT")
+
+
+async def m009_secret_derivation_counter(db: Database):
     await db.execute(
         """
             CREATE TABLE IF NOT EXISTS secret_derivation (
@@ -180,11 +186,4 @@
             );
         """
     )
-    await db.execute("INSERT INTO secret_derivation (counter) VALUES (0)")
-=======
-async def m008_keysets_add_public_keys(db: Database):
-    """
-    Stores public keys of mint in a new column of table keysets.
-    """
-    await db.execute("ALTER TABLE keysets ADD COLUMN public_keys TEXT")
->>>>>>> 339c3fb0
+    await db.execute("INSERT INTO secret_derivation (counter) VALUES (0)")