--- conflicted
+++ resolved
@@ -157,29 +157,11 @@
 
     await wallet.load_proofs()
     if not nostr:
-<<<<<<< HEAD
         balance, token = await send(wallet, amount, lock, legacy=False)
-        return {"balance": balance, "token": token}
+        return SendResponse(balance=balance, token=token)
     else:
         token, pubkey = await send_nostr(wallet, amount, nostr)
-        return {
-            "balance": wallet.available_balance,
-            "token": token,
-            "npub": pubkey,
-        }
-=======
-        try:
-            balance, token = await send(wallet, amount, lock, legacy=False)
-        except Exception as e:
-            raise HTTPException(status_code=status.HTTP_400_BAD_REQUEST, detail=str(e))
-        return SendResponse(balance=balance, token=token)
-    else:
-        try:
-            token, pubkey = await send_nostr(wallet, amount, nostr)
-        except Exception as e:
-            raise HTTPException(status_code=status.HTTP_400_BAD_REQUEST, detail=str(e))
         return SendResponse(balance=wallet.available_balance, token=token, npub=pubkey)
->>>>>>> 08ceeda3
 
 
 @router.post("/receive", name="Receive tokens", response_model=ReceiveResponse)
